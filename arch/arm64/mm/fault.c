/*
 * Based on arch/arm/mm/fault.c
 *
 * Copyright (C) 1995  Linus Torvalds
 * Copyright (C) 1995-2004 Russell King
 * Copyright (C) 2012 ARM Ltd.
 *
 * This program is free software; you can redistribute it and/or modify
 * it under the terms of the GNU General Public License version 2 as
 * published by the Free Software Foundation.
 *
 * This program is distributed in the hope that it will be useful,
 * but WITHOUT ANY WARRANTY; without even the implied warranty of
 * MERCHANTABILITY or FITNESS FOR A PARTICULAR PURPOSE.  See the
 * GNU General Public License for more details.
 *
 * You should have received a copy of the GNU General Public License
 * along with this program.  If not, see <http://www.gnu.org/licenses/>.
 */

#include <linux/module.h>
#include <linux/signal.h>
#include <linux/mm.h>
#include <linux/hardirq.h>
#include <linux/init.h>
#include <linux/kprobes.h>
#include <linux/uaccess.h>
#include <linux/page-flags.h>
#include <linux/sched.h>
#include <linux/highmem.h>
#include <linux/perf_event.h>

#include <asm/cpufeature.h>
#include <asm/exception.h>
#include <asm/debug-monitors.h>
#include <asm/esr.h>
#include <asm/sysreg.h>
#include <asm/system_misc.h>
#include <asm/pgtable.h>
#include <asm/tlbflush.h>

static const char *fault_name(unsigned int esr);

#ifdef CONFIG_KPROBES
static inline int notify_page_fault(struct pt_regs *regs, unsigned int esr)
{
	int ret = 0;

	/* kprobe_running() needs smp_processor_id() */
	if (!user_mode(regs)) {
		preempt_disable();
		if (kprobe_running() && kprobe_fault_handler(regs, esr))
			ret = 1;
		preempt_enable();
	}

	return ret;
}
#else
static inline int notify_page_fault(struct pt_regs *regs, unsigned int esr)
{
	return 0;
}
#endif

/*
 * Dump out the page tables associated with 'addr' in mm 'mm'.
 */
void show_pte(struct mm_struct *mm, unsigned long addr)
{
	pgd_t *pgd;

	if (!mm)
		mm = &init_mm;

	pr_alert("pgd = %p\n", mm->pgd);
	pgd = pgd_offset(mm, addr);
	pr_alert("[%08lx] *pgd=%016llx", addr, pgd_val(*pgd));

	do {
		pud_t *pud;
		pmd_t *pmd;
		pte_t *pte;

		if (pgd_none(*pgd) || pgd_bad(*pgd))
			break;

		pud = pud_offset(pgd, addr);
		printk(", *pud=%016llx", pud_val(*pud));
		if (pud_none(*pud) || pud_bad(*pud))
			break;

		pmd = pmd_offset(pud, addr);
		printk(", *pmd=%016llx", pmd_val(*pmd));
		if (pmd_none(*pmd) || pmd_bad(*pmd))
			break;

		pte = pte_offset_map(pmd, addr);
		printk(", *pte=%016llx", pte_val(*pte));
		pte_unmap(pte);
	} while(0);

	printk("\n");
}

#ifdef CONFIG_ARM64_HW_AFDBM
/*
 * This function sets the access flags (dirty, accessed), as well as write
 * permission, and only to a more permissive setting.
 *
 * It needs to cope with hardware update of the accessed/dirty state by other
 * agents in the system and can safely skip the __sync_icache_dcache() call as,
 * like set_pte_at(), the PTE is never changed from no-exec to exec here.
 *
 * Returns whether or not the PTE actually changed.
 */
int ptep_set_access_flags(struct vm_area_struct *vma,
			  unsigned long address, pte_t *ptep,
			  pte_t entry, int dirty)
{
	pteval_t old_pteval;
	unsigned int tmp;

	if (pte_same(*ptep, entry))
		return 0;

	/* only preserve the access flags and write permission */
	pte_val(entry) &= PTE_AF | PTE_WRITE | PTE_DIRTY;

	/*
	 * PTE_RDONLY is cleared by default in the asm below, so set it in
	 * back if necessary (read-only or clean PTE).
	 */
	if (!pte_write(entry) || !pte_sw_dirty(entry))
		pte_val(entry) |= PTE_RDONLY;

	/*
	 * Setting the flags must be done atomically to avoid racing with the
	 * hardware update of the access/dirty state.
	 */
	asm volatile("//	ptep_set_access_flags\n"
	"	prfm	pstl1strm, %2\n"
	"1:	ldxr	%0, %2\n"
	"	and	%0, %0, %3		// clear PTE_RDONLY\n"
	"	orr	%0, %0, %4		// set flags\n"
	"	stxr	%w1, %0, %2\n"
	"	cbnz	%w1, 1b\n"
	: "=&r" (old_pteval), "=&r" (tmp), "+Q" (pte_val(*ptep))
	: "L" (~PTE_RDONLY), "r" (pte_val(entry)));

	flush_tlb_fix_spurious_fault(vma, address);
	return 1;
}
#endif

/*
 * The kernel tried to access some page that wasn't present.
 */
static void __do_kernel_fault(struct mm_struct *mm, unsigned long addr,
			      unsigned int esr, struct pt_regs *regs)
{
	/*
	 * Are we prepared to handle this kernel fault?
	 */
	if (fixup_exception(regs))
		return;

	/*
	 * No handler, we'll have to terminate things with extreme prejudice.
	 */
	bust_spinlocks(1);
	pr_alert("Unable to handle kernel %s at virtual address %08lx\n",
		 (addr < PAGE_SIZE) ? "NULL pointer dereference" :
		 "paging request", addr);

	show_pte(mm, addr);
	die("Oops", regs, esr);
	bust_spinlocks(0);
	do_exit(SIGKILL);
}

/*
 * Something tried to access memory that isn't in our memory map. User mode
 * accesses just cause a SIGSEGV
 */
static void __do_user_fault(struct task_struct *tsk, unsigned long addr,
			    unsigned int esr, unsigned int sig, int code,
			    struct pt_regs *regs)
{
	struct siginfo si;

	if (unhandled_signal(tsk, sig) && show_unhandled_signals_ratelimited()) {
		pr_info("%s[%d]: unhandled %s (%d) at 0x%08lx, esr 0x%03x\n",
			tsk->comm, task_pid_nr(tsk), fault_name(esr), sig,
			addr, esr);
		show_pte(tsk->mm, addr);
		show_regs(regs);
	}

	tsk->thread.fault_address = addr;
	tsk->thread.fault_code = esr;
	si.si_signo = sig;
	si.si_errno = 0;
	si.si_code = code;
	si.si_addr = (void __user *)addr;
	force_sig_info(sig, &si, tsk);
}

static void do_bad_area(unsigned long addr, unsigned int esr, struct pt_regs *regs)
{
	struct task_struct *tsk = current;
	struct mm_struct *mm = tsk->active_mm;

	/*
	 * If we are in kernel mode at this point, we have no context to
	 * handle this fault with.
	 */
	if (user_mode(regs))
		__do_user_fault(tsk, addr, esr, SIGSEGV, SEGV_MAPERR, regs);
	else
		__do_kernel_fault(mm, addr, esr, regs);
}

#define VM_FAULT_BADMAP		0x010000
#define VM_FAULT_BADACCESS	0x020000

static int __do_page_fault(struct mm_struct *mm, unsigned long addr,
			   unsigned int mm_flags, unsigned long vm_flags,
			   struct task_struct *tsk)
{
	struct vm_area_struct *vma;
	int fault;

	vma = find_vma(mm, addr);
	fault = VM_FAULT_BADMAP;
	if (unlikely(!vma))
		goto out;
	if (unlikely(vma->vm_start > addr))
		goto check_stack;

	/*
	 * Ok, we have a good vm_area for this memory access, so we can handle
	 * it.
	 */
good_area:
	/*
	 * Check that the permissions on the VMA allow for the fault which
	 * occurred. If we encountered a write or exec fault, we must have
	 * appropriate permissions, otherwise we allow any permission.
	 */
	if (!(vma->vm_flags & vm_flags)) {
		fault = VM_FAULT_BADACCESS;
		goto out;
	}

	return handle_mm_fault(vma, addr & PAGE_MASK, mm_flags);

check_stack:
	if (vma->vm_flags & VM_GROWSDOWN && !expand_stack(vma, addr))
		goto good_area;
out:
	return fault;
}

static inline bool is_permission_fault(unsigned int esr)
{
	unsigned int ec       = ESR_ELx_EC(esr);
	unsigned int fsc_type = esr & ESR_ELx_FSC_TYPE;

	return (ec == ESR_ELx_EC_DABT_CUR && fsc_type == ESR_ELx_FSC_PERM);
}

static bool is_el0_instruction_abort(unsigned int esr)
{
	return ESR_ELx_EC(esr) == ESR_ELx_EC_IABT_LOW;
}

static int __kprobes do_page_fault(unsigned long addr, unsigned int esr,
				   struct pt_regs *regs)
{
	struct task_struct *tsk;
	struct mm_struct *mm;
	int fault, sig, code;
	unsigned long vm_flags = VM_READ | VM_WRITE | VM_EXEC;
	unsigned int mm_flags = FAULT_FLAG_ALLOW_RETRY | FAULT_FLAG_KILLABLE;

	if (notify_page_fault(regs, esr))
		return 0;

	tsk = current;
	mm  = tsk->mm;

	/*
	 * If we're in an interrupt or have no user context, we must not take
	 * the fault.
	 */
	if (faulthandler_disabled() || !mm)
		goto no_context;

	if (user_mode(regs))
		mm_flags |= FAULT_FLAG_USER;

	if (is_el0_instruction_abort(esr)) {
		vm_flags = VM_EXEC;
	} else if ((esr & ESR_ELx_WNR) && !(esr & ESR_ELx_CM)) {
		vm_flags = VM_WRITE;
		mm_flags |= FAULT_FLAG_WRITE;
	}

<<<<<<< HEAD
	if (permission_fault(esr) && (addr < USER_DS)) {
		/* regs->orig_addr_limit may be 0 if we entered from EL0 */
		if (regs->orig_addr_limit == KERNEL_DS)
=======
	if (is_permission_fault(esr) && (addr < USER_DS)) {
		if (get_fs() == KERNEL_DS)
>>>>>>> fd6380b7
			die("Accessing user space memory with fs=KERNEL_DS", regs, esr);

		if (!search_exception_tables(regs->pc))
			die("Accessing user space memory outside uaccess.h routines", regs, esr);
	}

	/*
	 * As per x86, we may deadlock here. However, since the kernel only
	 * validly references user space from well defined areas of the code,
	 * we can bug out early if this is from code which shouldn't.
	 */
	if (!down_read_trylock(&mm->mmap_sem)) {
		if (!user_mode(regs) && !search_exception_tables(regs->pc))
			goto no_context;
retry:
		down_read(&mm->mmap_sem);
	} else {
		/*
		 * The above down_read_trylock() might have succeeded in which
		 * case, we'll have missed the might_sleep() from down_read().
		 */
		might_sleep();
#ifdef CONFIG_DEBUG_VM
		if (!user_mode(regs) && !search_exception_tables(regs->pc))
			goto no_context;
#endif
	}

	fault = __do_page_fault(mm, addr, mm_flags, vm_flags, tsk);

	/*
	 * If we need to retry but a fatal signal is pending, handle the
	 * signal first. We do not need to release the mmap_sem because it
	 * would already be released in __lock_page_or_retry in mm/filemap.c.
	 */
	if ((fault & VM_FAULT_RETRY) && fatal_signal_pending(current))
		return 0;

	/*
	 * Major/minor page fault accounting is only done on the initial
	 * attempt. If we go through a retry, it is extremely likely that the
	 * page will be found in page cache at that point.
	 */

	perf_sw_event(PERF_COUNT_SW_PAGE_FAULTS, 1, regs, addr);
	if (mm_flags & FAULT_FLAG_ALLOW_RETRY) {
		if (fault & VM_FAULT_MAJOR) {
			tsk->maj_flt++;
			perf_sw_event(PERF_COUNT_SW_PAGE_FAULTS_MAJ, 1, regs,
				      addr);
		} else {
			tsk->min_flt++;
			perf_sw_event(PERF_COUNT_SW_PAGE_FAULTS_MIN, 1, regs,
				      addr);
		}
		if (fault & VM_FAULT_RETRY) {
			/*
			 * Clear FAULT_FLAG_ALLOW_RETRY to avoid any risk of
			 * starvation.
			 */
			mm_flags &= ~FAULT_FLAG_ALLOW_RETRY;
			mm_flags |= FAULT_FLAG_TRIED;
			goto retry;
		}
	}

	up_read(&mm->mmap_sem);

	/*
	 * Handle the "normal" case first - VM_FAULT_MAJOR
	 */
	if (likely(!(fault & (VM_FAULT_ERROR | VM_FAULT_BADMAP |
			      VM_FAULT_BADACCESS))))
		return 0;

	/*
	 * If we are in kernel mode at this point, we have no context to
	 * handle this fault with.
	 */
	if (!user_mode(regs))
		goto no_context;

	if (fault & VM_FAULT_OOM) {
		/*
		 * We ran out of memory, call the OOM killer, and return to
		 * userspace (which will retry the fault, or kill us if we got
		 * oom-killed).
		 */
		pagefault_out_of_memory();
		return 0;
	}

	if (fault & VM_FAULT_SIGBUS) {
		/*
		 * We had some memory, but were unable to successfully fix up
		 * this page fault.
		 */
		sig = SIGBUS;
		code = BUS_ADRERR;
	} else {
		/*
		 * Something tried to access memory that isn't in our memory
		 * map.
		 */
		sig = SIGSEGV;
		code = fault == VM_FAULT_BADACCESS ?
			SEGV_ACCERR : SEGV_MAPERR;
	}

	__do_user_fault(tsk, addr, esr, sig, code, regs);
	return 0;

no_context:
	__do_kernel_fault(mm, addr, esr, regs);
	return 0;
}

/*
 * First Level Translation Fault Handler
 *
 * We enter here because the first level page table doesn't contain a valid
 * entry for the address.
 *
 * If the address is in kernel space (>= TASK_SIZE), then we are probably
 * faulting in the vmalloc() area.
 *
 * If the init_task's first level page tables contains the relevant entry, we
 * copy the it to this task.  If not, we send the process a signal, fixup the
 * exception, or oops the kernel.
 *
 * NOTE! We MUST NOT take any locks for this case. We may be in an interrupt
 * or a critical region, and should only copy the information from the master
 * page table, nothing more.
 */
static int __kprobes do_translation_fault(unsigned long addr,
					  unsigned int esr,
					  struct pt_regs *regs)
{
	if (addr < TASK_SIZE)
		return do_page_fault(addr, esr, regs);

	do_bad_area(addr, esr, regs);
	return 0;
}

static int do_alignment_fault(unsigned long addr, unsigned int esr,
			      struct pt_regs *regs)
{
	do_bad_area(addr, esr, regs);
	return 0;
}

/*
 * This abort handler always returns "fault".
 */
static int do_bad(unsigned long addr, unsigned int esr, struct pt_regs *regs)
{
	return 1;
}

static const struct fault_info {
	int	(*fn)(unsigned long addr, unsigned int esr, struct pt_regs *regs);
	int	sig;
	int	code;
	const char *name;
} fault_info[] = {
	{ do_bad,		SIGBUS,  0,		"ttbr address size fault"	},
	{ do_bad,		SIGBUS,  0,		"level 1 address size fault"	},
	{ do_bad,		SIGBUS,  0,		"level 2 address size fault"	},
	{ do_bad,		SIGBUS,  0,		"level 3 address size fault"	},
	{ do_translation_fault,	SIGSEGV, SEGV_MAPERR,	"level 0 translation fault"	},
	{ do_translation_fault,	SIGSEGV, SEGV_MAPERR,	"level 1 translation fault"	},
	{ do_translation_fault,	SIGSEGV, SEGV_MAPERR,	"level 2 translation fault"	},
	{ do_page_fault,	SIGSEGV, SEGV_MAPERR,	"level 3 translation fault"	},
	{ do_bad,		SIGBUS,  0,		"unknown 8"			},
	{ do_page_fault,	SIGSEGV, SEGV_ACCERR,	"level 1 access flag fault"	},
	{ do_page_fault,	SIGSEGV, SEGV_ACCERR,	"level 2 access flag fault"	},
	{ do_page_fault,	SIGSEGV, SEGV_ACCERR,	"level 3 access flag fault"	},
	{ do_bad,		SIGBUS,  0,		"unknown 12"			},
	{ do_page_fault,	SIGSEGV, SEGV_ACCERR,	"level 1 permission fault"	},
	{ do_page_fault,	SIGSEGV, SEGV_ACCERR,	"level 2 permission fault"	},
	{ do_page_fault,	SIGSEGV, SEGV_ACCERR,	"level 3 permission fault"	},
	{ do_bad,		SIGBUS,  0,		"synchronous external abort"	},
	{ do_bad,		SIGBUS,  0,		"unknown 17"			},
	{ do_bad,		SIGBUS,  0,		"unknown 18"			},
	{ do_bad,		SIGBUS,  0,		"unknown 19"			},
	{ do_bad,		SIGBUS,  0,		"synchronous abort (translation table walk)" },
	{ do_bad,		SIGBUS,  0,		"synchronous abort (translation table walk)" },
	{ do_bad,		SIGBUS,  0,		"synchronous abort (translation table walk)" },
	{ do_bad,		SIGBUS,  0,		"synchronous abort (translation table walk)" },
	{ do_bad,		SIGBUS,  0,		"synchronous parity error"	},
	{ do_bad,		SIGBUS,  0,		"unknown 25"			},
	{ do_bad,		SIGBUS,  0,		"unknown 26"			},
	{ do_bad,		SIGBUS,  0,		"unknown 27"			},
	{ do_bad,		SIGBUS,  0,		"synchronous parity error (translation table walk)" },
	{ do_bad,		SIGBUS,  0,		"synchronous parity error (translation table walk)" },
	{ do_bad,		SIGBUS,  0,		"synchronous parity error (translation table walk)" },
	{ do_bad,		SIGBUS,  0,		"synchronous parity error (translation table walk)" },
	{ do_bad,		SIGBUS,  0,		"unknown 32"			},
	{ do_alignment_fault,	SIGBUS,  BUS_ADRALN,	"alignment fault"		},
	{ do_bad,		SIGBUS,  0,		"unknown 34"			},
	{ do_bad,		SIGBUS,  0,		"unknown 35"			},
	{ do_bad,		SIGBUS,  0,		"unknown 36"			},
	{ do_bad,		SIGBUS,  0,		"unknown 37"			},
	{ do_bad,		SIGBUS,  0,		"unknown 38"			},
	{ do_bad,		SIGBUS,  0,		"unknown 39"			},
	{ do_bad,		SIGBUS,  0,		"unknown 40"			},
	{ do_bad,		SIGBUS,  0,		"unknown 41"			},
	{ do_bad,		SIGBUS,  0,		"unknown 42"			},
	{ do_bad,		SIGBUS,  0,		"unknown 43"			},
	{ do_bad,		SIGBUS,  0,		"unknown 44"			},
	{ do_bad,		SIGBUS,  0,		"unknown 45"			},
	{ do_bad,		SIGBUS,  0,		"unknown 46"			},
	{ do_bad,		SIGBUS,  0,		"unknown 47"			},
	{ do_bad,		SIGBUS,  0,		"TLB conflict abort"		},
	{ do_bad,		SIGBUS,  0,		"unknown 49"			},
	{ do_bad,		SIGBUS,  0,		"unknown 50"			},
	{ do_bad,		SIGBUS,  0,		"unknown 51"			},
	{ do_bad,		SIGBUS,  0,		"implementation fault (lockdown abort)" },
	{ do_bad,		SIGBUS,  0,		"implementation fault (unsupported exclusive)" },
	{ do_bad,		SIGBUS,  0,		"unknown 54"			},
	{ do_bad,		SIGBUS,  0,		"unknown 55"			},
	{ do_bad,		SIGBUS,  0,		"unknown 56"			},
	{ do_bad,		SIGBUS,  0,		"unknown 57"			},
	{ do_bad,		SIGBUS,  0,		"unknown 58" 			},
	{ do_bad,		SIGBUS,  0,		"unknown 59"			},
	{ do_bad,		SIGBUS,  0,		"unknown 60"			},
	{ do_bad,		SIGBUS,  0,		"section domain fault"		},
	{ do_bad,		SIGBUS,  0,		"page domain fault"		},
	{ do_bad,		SIGBUS,  0,		"unknown 63"			},
};

static const char *fault_name(unsigned int esr)
{
	const struct fault_info *inf = fault_info + (esr & 63);
	return inf->name;
}

/*
 * Dispatch a data abort to the relevant handler.
 */
asmlinkage void __exception do_mem_abort(unsigned long addr, unsigned int esr,
					 struct pt_regs *regs)
{
	const struct fault_info *inf = fault_info + (esr & 63);
	struct siginfo info;

	if (!inf->fn(addr, esr, regs))
		return;

	pr_alert("Unhandled fault: %s (0x%08x) at 0x%016lx\n",
		 inf->name, esr, addr);

	info.si_signo = inf->sig;
	info.si_errno = 0;
	info.si_code  = inf->code;
	info.si_addr  = (void __user *)addr;
	arm64_notify_die("", regs, &info, esr);
}

/*
 * Handle stack alignment exceptions.
 */
asmlinkage void __exception do_sp_pc_abort(unsigned long addr,
					   unsigned int esr,
					   struct pt_regs *regs)
{
	struct siginfo info;
	struct task_struct *tsk = current;

	if (show_unhandled_signals && unhandled_signal(tsk, SIGBUS))
		pr_info_ratelimited("%s[%d]: %s exception: pc=%p sp=%p\n",
				    tsk->comm, task_pid_nr(tsk),
				    esr_get_class_string(esr), (void *)regs->pc,
				    (void *)regs->sp);

	info.si_signo = SIGBUS;
	info.si_errno = 0;
	info.si_code  = BUS_ADRALN;
	info.si_addr  = (void __user *)addr;
	arm64_notify_die("Oops - SP/PC alignment exception", regs, &info, esr);
}

int __init early_brk64(unsigned long addr, unsigned int esr,
		       struct pt_regs *regs);

/*
 * __refdata because early_brk64 is __init, but the reference to it is
 * clobbered at arch_initcall time.
 * See traps.c and debug-monitors.c:debug_traps_init().
 */
static struct fault_info __refdata debug_fault_info[] = {
	{ do_bad,	SIGTRAP,	TRAP_HWBKPT,	"hardware breakpoint"	},
	{ do_bad,	SIGTRAP,	TRAP_HWBKPT,	"hardware single-step"	},
	{ do_bad,	SIGTRAP,	TRAP_HWBKPT,	"hardware watchpoint"	},
	{ do_bad,	SIGBUS,		0,		"unknown 3"		},
	{ do_bad,	SIGTRAP,	TRAP_BRKPT,	"aarch32 BKPT"		},
	{ do_bad,	SIGTRAP,	0,		"aarch32 vector catch"	},
	{ early_brk64,	SIGTRAP,	TRAP_BRKPT,	"aarch64 BRK"		},
	{ do_bad,	SIGBUS,		0,		"unknown 7"		},
};

void __init hook_debug_fault_code(int nr,
				  int (*fn)(unsigned long, unsigned int, struct pt_regs *),
				  int sig, int code, const char *name)
{
	BUG_ON(nr < 0 || nr >= ARRAY_SIZE(debug_fault_info));

	debug_fault_info[nr].fn		= fn;
	debug_fault_info[nr].sig	= sig;
	debug_fault_info[nr].code	= code;
	debug_fault_info[nr].name	= name;
}

asmlinkage int __exception do_debug_exception(unsigned long addr,
					      unsigned int esr,
					      struct pt_regs *regs)
{
	const struct fault_info *inf = debug_fault_info + DBG_ESR_EVT(esr);
	struct siginfo info;
	int rv;

	/*
	 * Tell lockdep we disabled irqs in entry.S. Do nothing if they were
	 * already disabled to preserve the last enabled/disabled addresses.
	 */
	if (interrupts_enabled(regs))
		trace_hardirqs_off();

	if (!inf->fn(addr, esr, regs)) {
		rv = 1;
	} else {
		pr_alert("Unhandled debug exception: %s (0x%08x) at 0x%016lx\n",
			 inf->name, esr, addr);

		info.si_signo = inf->sig;
		info.si_errno = 0;
		info.si_code  = inf->code;
		info.si_addr  = (void __user *)addr;
		arm64_notify_die("", regs, &info, 0);
		rv = 0;
	}

	if (interrupts_enabled(regs))
		trace_hardirqs_on();

	return rv;
}
NOKPROBE_SYMBOL(do_debug_exception);

#ifdef CONFIG_ARM64_PAN
void cpu_enable_pan(void *__unused)
{
	config_sctlr_el1(SCTLR_EL1_SPAN, 0);
}
#endif /* CONFIG_ARM64_PAN */

#ifdef CONFIG_ARM64_UAO
/*
 * Kernel threads have fs=KERNEL_DS by default, and don't need to call
 * set_fs(), devtmpfs in particular relies on this behaviour.
 * We need to enable the feature at runtime (instead of adding it to
 * PSR_MODE_EL1h) as the feature may not be implemented by the cpu.
 */
void cpu_enable_uao(void *__unused)
{
	asm(SET_PSTATE_UAO(1));
}
#endif /* CONFIG_ARM64_UAO */<|MERGE_RESOLUTION|>--- conflicted
+++ resolved
@@ -307,14 +307,9 @@
 		mm_flags |= FAULT_FLAG_WRITE;
 	}
 
-<<<<<<< HEAD
-	if (permission_fault(esr) && (addr < USER_DS)) {
+	if (is_permission_fault(esr) && (addr < USER_DS)) {
 		/* regs->orig_addr_limit may be 0 if we entered from EL0 */
 		if (regs->orig_addr_limit == KERNEL_DS)
-=======
-	if (is_permission_fault(esr) && (addr < USER_DS)) {
-		if (get_fs() == KERNEL_DS)
->>>>>>> fd6380b7
 			die("Accessing user space memory with fs=KERNEL_DS", regs, esr);
 
 		if (!search_exception_tables(regs->pc))
