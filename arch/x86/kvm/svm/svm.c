#define pr_fmt(fmt) "SVM: " fmt

#include <linux/kvm_host.h>

#include "irq.h"
#include "mmu.h"
#include "kvm_cache_regs.h"
#include "x86.h"
#include "cpuid.h"
#include "pmu.h"

#include <linux/module.h>
#include <linux/mod_devicetable.h>
#include <linux/kernel.h>
#include <linux/vmalloc.h>
#include <linux/highmem.h>
#include <linux/amd-iommu.h>
#include <linux/sched.h>
#include <linux/trace_events.h>
#include <linux/slab.h>
#include <linux/hashtable.h>
#include <linux/frame.h>
#include <linux/psp-sev.h>
#include <linux/file.h>
#include <linux/pagemap.h>
#include <linux/swap.h>
#include <linux/rwsem.h>

#include <asm/apic.h>
#include <asm/perf_event.h>
#include <asm/tlbflush.h>
#include <asm/desc.h>
#include <asm/debugreg.h>
#include <asm/kvm_para.h>
#include <asm/irq_remapping.h>
#include <asm/mce.h>
#include <asm/spec-ctrl.h>
#include <asm/cpu_device_id.h>

#include <asm/virtext.h>
#include "trace.h"

#include "svm.h"

#define __ex(x) __kvm_handle_fault_on_reboot(x)

MODULE_AUTHOR("Qumranet");
MODULE_LICENSE("GPL");

#ifdef MODULE
static const struct x86_cpu_id svm_cpu_id[] = {
	X86_MATCH_FEATURE(X86_FEATURE_SVM, NULL),
	{}
};
MODULE_DEVICE_TABLE(x86cpu, svm_cpu_id);
#endif

#define IOPM_ALLOC_ORDER 2
#define MSRPM_ALLOC_ORDER 1

#define SEG_TYPE_LDT 2
#define SEG_TYPE_BUSY_TSS16 3

#define SVM_FEATURE_LBRV           (1 <<  1)
#define SVM_FEATURE_SVML           (1 <<  2)
#define SVM_FEATURE_TSC_RATE       (1 <<  4)
#define SVM_FEATURE_VMCB_CLEAN     (1 <<  5)
#define SVM_FEATURE_FLUSH_ASID     (1 <<  6)
#define SVM_FEATURE_DECODE_ASSIST  (1 <<  7)
#define SVM_FEATURE_PAUSE_FILTER   (1 << 10)

#define DEBUGCTL_RESERVED_BITS (~(0x3fULL))

#define TSC_RATIO_RSVD          0xffffff0000000000ULL
#define TSC_RATIO_MIN		0x0000000000000001ULL
#define TSC_RATIO_MAX		0x000000ffffffffffULL

static bool erratum_383_found __read_mostly;

u32 msrpm_offsets[MSRPM_OFFSETS] __read_mostly;

/*
 * Set osvw_len to higher value when updated Revision Guides
 * are published and we know what the new status bits are
 */
static uint64_t osvw_len = 4, osvw_status;

static DEFINE_PER_CPU(u64, current_tsc_ratio);
#define TSC_RATIO_DEFAULT	0x0100000000ULL

static const struct svm_direct_access_msrs {
	u32 index;   /* Index of the MSR */
	bool always; /* True if intercept is always on */
} direct_access_msrs[] = {
	{ .index = MSR_STAR,				.always = true  },
	{ .index = MSR_IA32_SYSENTER_CS,		.always = true  },
#ifdef CONFIG_X86_64
	{ .index = MSR_GS_BASE,				.always = true  },
	{ .index = MSR_FS_BASE,				.always = true  },
	{ .index = MSR_KERNEL_GS_BASE,			.always = true  },
	{ .index = MSR_LSTAR,				.always = true  },
	{ .index = MSR_CSTAR,				.always = true  },
	{ .index = MSR_SYSCALL_MASK,			.always = true  },
#endif
	{ .index = MSR_IA32_SPEC_CTRL,			.always = false },
	{ .index = MSR_IA32_PRED_CMD,			.always = false },
	{ .index = MSR_IA32_LASTBRANCHFROMIP,		.always = false },
	{ .index = MSR_IA32_LASTBRANCHTOIP,		.always = false },
	{ .index = MSR_IA32_LASTINTFROMIP,		.always = false },
	{ .index = MSR_IA32_LASTINTTOIP,		.always = false },
	{ .index = MSR_INVALID,				.always = false },
};

/* enable NPT for AMD64 and X86 with PAE */
#if defined(CONFIG_X86_64) || defined(CONFIG_X86_PAE)
bool npt_enabled = true;
#else
bool npt_enabled;
#endif

/*
 * These 2 parameters are used to config the controls for Pause-Loop Exiting:
 * pause_filter_count: On processors that support Pause filtering(indicated
 *	by CPUID Fn8000_000A_EDX), the VMCB provides a 16 bit pause filter
 *	count value. On VMRUN this value is loaded into an internal counter.
 *	Each time a pause instruction is executed, this counter is decremented
 *	until it reaches zero at which time a #VMEXIT is generated if pause
 *	intercept is enabled. Refer to  AMD APM Vol 2 Section 15.14.4 Pause
 *	Intercept Filtering for more details.
 *	This also indicate if ple logic enabled.
 *
 * pause_filter_thresh: In addition, some processor families support advanced
 *	pause filtering (indicated by CPUID Fn8000_000A_EDX) upper bound on
 *	the amount of time a guest is allowed to execute in a pause loop.
 *	In this mode, a 16-bit pause filter threshold field is added in the
 *	VMCB. The threshold value is a cycle count that is used to reset the
 *	pause counter. As with simple pause filtering, VMRUN loads the pause
 *	count value from VMCB into an internal counter. Then, on each pause
 *	instruction the hardware checks the elapsed number of cycles since
 *	the most recent pause instruction against the pause filter threshold.
 *	If the elapsed cycle count is greater than the pause filter threshold,
 *	then the internal pause count is reloaded from the VMCB and execution
 *	continues. If the elapsed cycle count is less than the pause filter
 *	threshold, then the internal pause count is decremented. If the count
 *	value is less than zero and PAUSE intercept is enabled, a #VMEXIT is
 *	triggered. If advanced pause filtering is supported and pause filter
 *	threshold field is set to zero, the filter will operate in the simpler,
 *	count only mode.
 */

static unsigned short pause_filter_thresh = KVM_DEFAULT_PLE_GAP;
module_param(pause_filter_thresh, ushort, 0444);

static unsigned short pause_filter_count = KVM_SVM_DEFAULT_PLE_WINDOW;
module_param(pause_filter_count, ushort, 0444);

/* Default doubles per-vcpu window every exit. */
static unsigned short pause_filter_count_grow = KVM_DEFAULT_PLE_WINDOW_GROW;
module_param(pause_filter_count_grow, ushort, 0444);

/* Default resets per-vcpu window every exit to pause_filter_count. */
static unsigned short pause_filter_count_shrink = KVM_DEFAULT_PLE_WINDOW_SHRINK;
module_param(pause_filter_count_shrink, ushort, 0444);

/* Default is to compute the maximum so we can never overflow. */
static unsigned short pause_filter_count_max = KVM_SVM_DEFAULT_PLE_WINDOW_MAX;
module_param(pause_filter_count_max, ushort, 0444);

/* allow nested paging (virtualized MMU) for all guests */
static int npt = true;
module_param(npt, int, S_IRUGO);

/* allow nested virtualization in KVM/SVM */
static int nested = true;
module_param(nested, int, S_IRUGO);

/* enable/disable Next RIP Save */
static int nrips = true;
module_param(nrips, int, 0444);

/* enable/disable Virtual VMLOAD VMSAVE */
static int vls = true;
module_param(vls, int, 0444);

/* enable/disable Virtual GIF */
static int vgif = true;
module_param(vgif, int, 0444);

/* enable/disable SEV support */
static int sev = IS_ENABLED(CONFIG_AMD_MEM_ENCRYPT_ACTIVE_BY_DEFAULT);
module_param(sev, int, 0444);

static bool __read_mostly dump_invalid_vmcb = 0;
module_param(dump_invalid_vmcb, bool, 0644);

static u8 rsm_ins_bytes[] = "\x0f\xaa";

static void svm_complete_interrupts(struct vcpu_svm *svm);

static unsigned long iopm_base;

struct kvm_ldttss_desc {
	u16 limit0;
	u16 base0;
	unsigned base1:8, type:5, dpl:2, p:1;
	unsigned limit1:4, zero0:3, g:1, base2:8;
	u32 base3;
	u32 zero1;
} __attribute__((packed));

DEFINE_PER_CPU(struct svm_cpu_data *, svm_data);

static const u32 msrpm_ranges[] = {0, 0xc0000000, 0xc0010000};

#define NUM_MSR_MAPS ARRAY_SIZE(msrpm_ranges)
#define MSRS_RANGE_SIZE 2048
#define MSRS_IN_RANGE (MSRS_RANGE_SIZE * 8 / 2)

u32 svm_msrpm_offset(u32 msr)
{
	u32 offset;
	int i;

	for (i = 0; i < NUM_MSR_MAPS; i++) {
		if (msr < msrpm_ranges[i] ||
		    msr >= msrpm_ranges[i] + MSRS_IN_RANGE)
			continue;

		offset  = (msr - msrpm_ranges[i]) / 4; /* 4 msrs per u8 */
		offset += (i * MSRS_RANGE_SIZE);       /* add range offset */

		/* Now we have the u8 offset - but need the u32 offset */
		return offset / 4;
	}

	/* MSR not in any range */
	return MSR_INVALID;
}

#define MAX_INST_SIZE 15

static inline void clgi(void)
{
	asm volatile (__ex("clgi"));
}

static inline void stgi(void)
{
	asm volatile (__ex("stgi"));
}

static inline void invlpga(unsigned long addr, u32 asid)
{
	asm volatile (__ex("invlpga %1, %0") : : "c"(asid), "a"(addr));
}

static int get_npt_level(struct kvm_vcpu *vcpu)
{
#ifdef CONFIG_X86_64
	return PT64_ROOT_4LEVEL;
#else
	return PT32E_ROOT_LEVEL;
#endif
}

void svm_set_efer(struct kvm_vcpu *vcpu, u64 efer)
{
	struct vcpu_svm *svm = to_svm(vcpu);
	vcpu->arch.efer = efer;

	if (!npt_enabled) {
		/* Shadow paging assumes NX to be available.  */
		efer |= EFER_NX;

		if (!(efer & EFER_LMA))
			efer &= ~EFER_LME;
	}

	if (!(efer & EFER_SVME)) {
		svm_leave_nested(svm);
		svm_set_gif(svm, true);
	}

	svm->vmcb->save.efer = efer | EFER_SVME;
	mark_dirty(svm->vmcb, VMCB_CR);
}

static int is_external_interrupt(u32 info)
{
	info &= SVM_EVTINJ_TYPE_MASK | SVM_EVTINJ_VALID;
	return info == (SVM_EVTINJ_VALID | SVM_EVTINJ_TYPE_INTR);
}

static u32 svm_get_interrupt_shadow(struct kvm_vcpu *vcpu)
{
	struct vcpu_svm *svm = to_svm(vcpu);
	u32 ret = 0;

	if (svm->vmcb->control.int_state & SVM_INTERRUPT_SHADOW_MASK)
		ret = KVM_X86_SHADOW_INT_STI | KVM_X86_SHADOW_INT_MOV_SS;
	return ret;
}

static void svm_set_interrupt_shadow(struct kvm_vcpu *vcpu, int mask)
{
	struct vcpu_svm *svm = to_svm(vcpu);

	if (mask == 0)
		svm->vmcb->control.int_state &= ~SVM_INTERRUPT_SHADOW_MASK;
	else
		svm->vmcb->control.int_state |= SVM_INTERRUPT_SHADOW_MASK;

}

static int skip_emulated_instruction(struct kvm_vcpu *vcpu)
{
	struct vcpu_svm *svm = to_svm(vcpu);

	if (nrips && svm->vmcb->control.next_rip != 0) {
		WARN_ON_ONCE(!static_cpu_has(X86_FEATURE_NRIPS));
		svm->next_rip = svm->vmcb->control.next_rip;
	}

	if (!svm->next_rip) {
		if (!kvm_emulate_instruction(vcpu, EMULTYPE_SKIP))
			return 0;
	} else {
		kvm_rip_write(vcpu, svm->next_rip);
	}
	svm_set_interrupt_shadow(vcpu, 0);

	return 1;
}

static void svm_queue_exception(struct kvm_vcpu *vcpu)
{
	struct vcpu_svm *svm = to_svm(vcpu);
	unsigned nr = vcpu->arch.exception.nr;
	bool has_error_code = vcpu->arch.exception.has_error_code;
	u32 error_code = vcpu->arch.exception.error_code;

	kvm_deliver_exception_payload(&svm->vcpu);

	if (nr == BP_VECTOR && !nrips) {
		unsigned long rip, old_rip = kvm_rip_read(&svm->vcpu);

		/*
		 * For guest debugging where we have to reinject #BP if some
		 * INT3 is guest-owned:
		 * Emulate nRIP by moving RIP forward. Will fail if injection
		 * raises a fault that is not intercepted. Still better than
		 * failing in all cases.
		 */
		(void)skip_emulated_instruction(&svm->vcpu);
		rip = kvm_rip_read(&svm->vcpu);
		svm->int3_rip = rip + svm->vmcb->save.cs.base;
		svm->int3_injected = rip - old_rip;
	}

	svm->vmcb->control.event_inj = nr
		| SVM_EVTINJ_VALID
		| (has_error_code ? SVM_EVTINJ_VALID_ERR : 0)
		| SVM_EVTINJ_TYPE_EXEPT;
	svm->vmcb->control.event_inj_err = error_code;
}

static void svm_init_erratum_383(void)
{
	u32 low, high;
	int err;
	u64 val;

	if (!static_cpu_has_bug(X86_BUG_AMD_TLB_MMATCH))
		return;

	/* Use _safe variants to not break nested virtualization */
	val = native_read_msr_safe(MSR_AMD64_DC_CFG, &err);
	if (err)
		return;

	val |= (1ULL << 47);

	low  = lower_32_bits(val);
	high = upper_32_bits(val);

	native_write_msr_safe(MSR_AMD64_DC_CFG, low, high);

	erratum_383_found = true;
}

static void svm_init_osvw(struct kvm_vcpu *vcpu)
{
	/*
	 * Guests should see errata 400 and 415 as fixed (assuming that
	 * HLT and IO instructions are intercepted).
	 */
	vcpu->arch.osvw.length = (osvw_len >= 3) ? (osvw_len) : 3;
	vcpu->arch.osvw.status = osvw_status & ~(6ULL);

	/*
	 * By increasing VCPU's osvw.length to 3 we are telling the guest that
	 * all osvw.status bits inside that length, including bit 0 (which is
	 * reserved for erratum 298), are valid. However, if host processor's
	 * osvw_len is 0 then osvw_status[0] carries no information. We need to
	 * be conservative here and therefore we tell the guest that erratum 298
	 * is present (because we really don't know).
	 */
	if (osvw_len == 0 && boot_cpu_data.x86 == 0x10)
		vcpu->arch.osvw.status |= 1;
}

static int has_svm(void)
{
	const char *msg;

	if (!cpu_has_svm(&msg)) {
		printk(KERN_INFO "has_svm: %s\n", msg);
		return 0;
	}

	return 1;
}

static void svm_hardware_disable(void)
{
	/* Make sure we clean up behind us */
	if (static_cpu_has(X86_FEATURE_TSCRATEMSR))
		wrmsrl(MSR_AMD64_TSC_RATIO, TSC_RATIO_DEFAULT);

	cpu_svm_disable();

	amd_pmu_disable_virt();
}

static int svm_hardware_enable(void)
{

	struct svm_cpu_data *sd;
	uint64_t efer;
	struct desc_struct *gdt;
	int me = raw_smp_processor_id();

	rdmsrl(MSR_EFER, efer);
	if (efer & EFER_SVME)
		return -EBUSY;

	if (!has_svm()) {
		pr_err("%s: err EOPNOTSUPP on %d\n", __func__, me);
		return -EINVAL;
	}
	sd = per_cpu(svm_data, me);
	if (!sd) {
		pr_err("%s: svm_data is NULL on %d\n", __func__, me);
		return -EINVAL;
	}

	sd->asid_generation = 1;
	sd->max_asid = cpuid_ebx(SVM_CPUID_FUNC) - 1;
	sd->next_asid = sd->max_asid + 1;
	sd->min_asid = max_sev_asid + 1;

	gdt = get_current_gdt_rw();
	sd->tss_desc = (struct kvm_ldttss_desc *)(gdt + GDT_ENTRY_TSS);

	wrmsrl(MSR_EFER, efer | EFER_SVME);

	wrmsrl(MSR_VM_HSAVE_PA, page_to_pfn(sd->save_area) << PAGE_SHIFT);

	if (static_cpu_has(X86_FEATURE_TSCRATEMSR)) {
		wrmsrl(MSR_AMD64_TSC_RATIO, TSC_RATIO_DEFAULT);
		__this_cpu_write(current_tsc_ratio, TSC_RATIO_DEFAULT);
	}


	/*
	 * Get OSVW bits.
	 *
	 * Note that it is possible to have a system with mixed processor
	 * revisions and therefore different OSVW bits. If bits are not the same
	 * on different processors then choose the worst case (i.e. if erratum
	 * is present on one processor and not on another then assume that the
	 * erratum is present everywhere).
	 */
	if (cpu_has(&boot_cpu_data, X86_FEATURE_OSVW)) {
		uint64_t len, status = 0;
		int err;

		len = native_read_msr_safe(MSR_AMD64_OSVW_ID_LENGTH, &err);
		if (!err)
			status = native_read_msr_safe(MSR_AMD64_OSVW_STATUS,
						      &err);

		if (err)
			osvw_status = osvw_len = 0;
		else {
			if (len < osvw_len)
				osvw_len = len;
			osvw_status |= status;
			osvw_status &= (1ULL << osvw_len) - 1;
		}
	} else
		osvw_status = osvw_len = 0;

	svm_init_erratum_383();

	amd_pmu_enable_virt();

	return 0;
}

static void svm_cpu_uninit(int cpu)
{
	struct svm_cpu_data *sd = per_cpu(svm_data, raw_smp_processor_id());

	if (!sd)
		return;

	per_cpu(svm_data, raw_smp_processor_id()) = NULL;
	kfree(sd->sev_vmcbs);
	__free_page(sd->save_area);
	kfree(sd);
}

static int svm_cpu_init(int cpu)
{
	struct svm_cpu_data *sd;

	sd = kzalloc(sizeof(struct svm_cpu_data), GFP_KERNEL);
	if (!sd)
		return -ENOMEM;
	sd->cpu = cpu;
	sd->save_area = alloc_page(GFP_KERNEL);
	if (!sd->save_area)
		goto free_cpu_data;

	if (svm_sev_enabled()) {
		sd->sev_vmcbs = kmalloc_array(max_sev_asid + 1,
					      sizeof(void *),
					      GFP_KERNEL);
		if (!sd->sev_vmcbs)
			goto free_save_area;
	}

	per_cpu(svm_data, cpu) = sd;

	return 0;

free_save_area:
	__free_page(sd->save_area);
free_cpu_data:
	kfree(sd);
	return -ENOMEM;

}

static bool valid_msr_intercept(u32 index)
{
	int i;

	for (i = 0; direct_access_msrs[i].index != MSR_INVALID; i++)
		if (direct_access_msrs[i].index == index)
			return true;

	return false;
}

static bool msr_write_intercepted(struct kvm_vcpu *vcpu, unsigned msr)
{
	u8 bit_write;
	unsigned long tmp;
	u32 offset;
	u32 *msrpm;

	msrpm = is_guest_mode(vcpu) ? to_svm(vcpu)->nested.msrpm:
				      to_svm(vcpu)->msrpm;

	offset    = svm_msrpm_offset(msr);
	bit_write = 2 * (msr & 0x0f) + 1;
	tmp       = msrpm[offset];

	BUG_ON(offset == MSR_INVALID);

	return !!test_bit(bit_write,  &tmp);
}

static void set_msr_interception(u32 *msrpm, unsigned msr,
				 int read, int write)
{
	u8 bit_read, bit_write;
	unsigned long tmp;
	u32 offset;

	/*
	 * If this warning triggers extend the direct_access_msrs list at the
	 * beginning of the file
	 */
	WARN_ON(!valid_msr_intercept(msr));

	offset    = svm_msrpm_offset(msr);
	bit_read  = 2 * (msr & 0x0f);
	bit_write = 2 * (msr & 0x0f) + 1;
	tmp       = msrpm[offset];

	BUG_ON(offset == MSR_INVALID);

	read  ? clear_bit(bit_read,  &tmp) : set_bit(bit_read,  &tmp);
	write ? clear_bit(bit_write, &tmp) : set_bit(bit_write, &tmp);

	msrpm[offset] = tmp;
}

static void svm_vcpu_init_msrpm(u32 *msrpm)
{
	int i;

	memset(msrpm, 0xff, PAGE_SIZE * (1 << MSRPM_ALLOC_ORDER));

	for (i = 0; direct_access_msrs[i].index != MSR_INVALID; i++) {
		if (!direct_access_msrs[i].always)
			continue;

		set_msr_interception(msrpm, direct_access_msrs[i].index, 1, 1);
	}
}

static void add_msr_offset(u32 offset)
{
	int i;

	for (i = 0; i < MSRPM_OFFSETS; ++i) {

		/* Offset already in list? */
		if (msrpm_offsets[i] == offset)
			return;

		/* Slot used by another offset? */
		if (msrpm_offsets[i] != MSR_INVALID)
			continue;

		/* Add offset to list */
		msrpm_offsets[i] = offset;

		return;
	}

	/*
	 * If this BUG triggers the msrpm_offsets table has an overflow. Just
	 * increase MSRPM_OFFSETS in this case.
	 */
	BUG();
}

static void init_msrpm_offsets(void)
{
	int i;

	memset(msrpm_offsets, 0xff, sizeof(msrpm_offsets));

	for (i = 0; direct_access_msrs[i].index != MSR_INVALID; i++) {
		u32 offset;

		offset = svm_msrpm_offset(direct_access_msrs[i].index);
		BUG_ON(offset == MSR_INVALID);

		add_msr_offset(offset);
	}
}

static void svm_enable_lbrv(struct vcpu_svm *svm)
{
	u32 *msrpm = svm->msrpm;

	svm->vmcb->control.virt_ext |= LBR_CTL_ENABLE_MASK;
	set_msr_interception(msrpm, MSR_IA32_LASTBRANCHFROMIP, 1, 1);
	set_msr_interception(msrpm, MSR_IA32_LASTBRANCHTOIP, 1, 1);
	set_msr_interception(msrpm, MSR_IA32_LASTINTFROMIP, 1, 1);
	set_msr_interception(msrpm, MSR_IA32_LASTINTTOIP, 1, 1);
}

static void svm_disable_lbrv(struct vcpu_svm *svm)
{
	u32 *msrpm = svm->msrpm;

	svm->vmcb->control.virt_ext &= ~LBR_CTL_ENABLE_MASK;
	set_msr_interception(msrpm, MSR_IA32_LASTBRANCHFROMIP, 0, 0);
	set_msr_interception(msrpm, MSR_IA32_LASTBRANCHTOIP, 0, 0);
	set_msr_interception(msrpm, MSR_IA32_LASTINTFROMIP, 0, 0);
	set_msr_interception(msrpm, MSR_IA32_LASTINTTOIP, 0, 0);
}

void disable_nmi_singlestep(struct vcpu_svm *svm)
{
	svm->nmi_singlestep = false;

	if (!(svm->vcpu.guest_debug & KVM_GUESTDBG_SINGLESTEP)) {
		/* Clear our flags if they were not set by the guest */
		if (!(svm->nmi_singlestep_guest_rflags & X86_EFLAGS_TF))
			svm->vmcb->save.rflags &= ~X86_EFLAGS_TF;
		if (!(svm->nmi_singlestep_guest_rflags & X86_EFLAGS_RF))
			svm->vmcb->save.rflags &= ~X86_EFLAGS_RF;
	}
}

static void grow_ple_window(struct kvm_vcpu *vcpu)
{
	struct vcpu_svm *svm = to_svm(vcpu);
	struct vmcb_control_area *control = &svm->vmcb->control;
	int old = control->pause_filter_count;

	control->pause_filter_count = __grow_ple_window(old,
							pause_filter_count,
							pause_filter_count_grow,
							pause_filter_count_max);

	if (control->pause_filter_count != old) {
		mark_dirty(svm->vmcb, VMCB_INTERCEPTS);
		trace_kvm_ple_window_update(vcpu->vcpu_id,
					    control->pause_filter_count, old);
	}
}

static void shrink_ple_window(struct kvm_vcpu *vcpu)
{
	struct vcpu_svm *svm = to_svm(vcpu);
	struct vmcb_control_area *control = &svm->vmcb->control;
	int old = control->pause_filter_count;

	control->pause_filter_count =
				__shrink_ple_window(old,
						    pause_filter_count,
						    pause_filter_count_shrink,
						    pause_filter_count);
	if (control->pause_filter_count != old) {
		mark_dirty(svm->vmcb, VMCB_INTERCEPTS);
		trace_kvm_ple_window_update(vcpu->vcpu_id,
					    control->pause_filter_count, old);
	}
}

/*
 * The default MMIO mask is a single bit (excluding the present bit),
 * which could conflict with the memory encryption bit. Check for
 * memory encryption support and override the default MMIO mask if
 * memory encryption is enabled.
 */
static __init void svm_adjust_mmio_mask(void)
{
	unsigned int enc_bit, mask_bit;
	u64 msr, mask;

	/* If there is no memory encryption support, use existing mask */
	if (cpuid_eax(0x80000000) < 0x8000001f)
		return;

	/* If memory encryption is not enabled, use existing mask */
	rdmsrl(MSR_K8_SYSCFG, msr);
	if (!(msr & MSR_K8_SYSCFG_MEM_ENCRYPT))
		return;

	enc_bit = cpuid_ebx(0x8000001f) & 0x3f;
	mask_bit = boot_cpu_data.x86_phys_bits;

	/* Increment the mask bit if it is the same as the encryption bit */
	if (enc_bit == mask_bit)
		mask_bit++;

	/*
	 * If the mask bit location is below 52, then some bits above the
	 * physical addressing limit will always be reserved, so use the
	 * rsvd_bits() function to generate the mask. This mask, along with
	 * the present bit, will be used to generate a page fault with
	 * PFER.RSV = 1.
	 *
	 * If the mask bit location is 52 (or above), then clear the mask.
	 */
	mask = (mask_bit < 52) ? rsvd_bits(mask_bit, 51) | PT_PRESENT_MASK : 0;

	kvm_mmu_set_mmio_spte_mask(mask, PT_WRITABLE_MASK | PT_USER_MASK);
}

static void svm_hardware_teardown(void)
{
	int cpu;

	if (svm_sev_enabled())
		sev_hardware_teardown();

	for_each_possible_cpu(cpu)
		svm_cpu_uninit(cpu);

	__free_pages(pfn_to_page(iopm_base >> PAGE_SHIFT), IOPM_ALLOC_ORDER);
	iopm_base = 0;
}

static __init void svm_set_cpu_caps(void)
{
	kvm_set_cpu_caps();

	supported_xss = 0;

	/* CPUID 0x80000001 and 0x8000000A (SVM features) */
	if (nested) {
		kvm_cpu_cap_set(X86_FEATURE_SVM);

		if (nrips)
			kvm_cpu_cap_set(X86_FEATURE_NRIPS);

		if (npt_enabled)
			kvm_cpu_cap_set(X86_FEATURE_NPT);
	}

	/* CPUID 0x80000008 */
	if (boot_cpu_has(X86_FEATURE_LS_CFG_SSBD) ||
	    boot_cpu_has(X86_FEATURE_AMD_SSBD))
		kvm_cpu_cap_set(X86_FEATURE_VIRT_SSBD);
}

static __init int svm_hardware_setup(void)
{
	int cpu;
	struct page *iopm_pages;
	void *iopm_va;
	int r;

	iopm_pages = alloc_pages(GFP_KERNEL, IOPM_ALLOC_ORDER);

	if (!iopm_pages)
		return -ENOMEM;

	iopm_va = page_address(iopm_pages);
	memset(iopm_va, 0xff, PAGE_SIZE * (1 << IOPM_ALLOC_ORDER));
	iopm_base = page_to_pfn(iopm_pages) << PAGE_SHIFT;

	init_msrpm_offsets();

	supported_xcr0 &= ~(XFEATURE_MASK_BNDREGS | XFEATURE_MASK_BNDCSR);

	if (boot_cpu_has(X86_FEATURE_NX))
		kvm_enable_efer_bits(EFER_NX);

	if (boot_cpu_has(X86_FEATURE_FXSR_OPT))
		kvm_enable_efer_bits(EFER_FFXSR);

	if (boot_cpu_has(X86_FEATURE_TSCRATEMSR)) {
		kvm_has_tsc_control = true;
		kvm_max_tsc_scaling_ratio = TSC_RATIO_MAX;
		kvm_tsc_scaling_ratio_frac_bits = 32;
	}

	/* Check for pause filtering support */
	if (!boot_cpu_has(X86_FEATURE_PAUSEFILTER)) {
		pause_filter_count = 0;
		pause_filter_thresh = 0;
	} else if (!boot_cpu_has(X86_FEATURE_PFTHRESHOLD)) {
		pause_filter_thresh = 0;
	}

	if (nested) {
		printk(KERN_INFO "kvm: Nested Virtualization enabled\n");
		kvm_enable_efer_bits(EFER_SVME | EFER_LMSLE);
	}

	if (sev) {
		if (boot_cpu_has(X86_FEATURE_SEV) &&
		    IS_ENABLED(CONFIG_KVM_AMD_SEV)) {
			r = sev_hardware_setup();
			if (r)
				sev = false;
		} else {
			sev = false;
		}
	}

	svm_adjust_mmio_mask();

	for_each_possible_cpu(cpu) {
		r = svm_cpu_init(cpu);
		if (r)
			goto err;
	}

	if (!boot_cpu_has(X86_FEATURE_NPT))
		npt_enabled = false;

	if (npt_enabled && !npt)
		npt_enabled = false;

	kvm_configure_mmu(npt_enabled, PG_LEVEL_1G);
	pr_info("kvm: Nested Paging %sabled\n", npt_enabled ? "en" : "dis");

	if (nrips) {
		if (!boot_cpu_has(X86_FEATURE_NRIPS))
			nrips = false;
	}

	if (avic) {
		if (!npt_enabled ||
		    !boot_cpu_has(X86_FEATURE_AVIC) ||
		    !IS_ENABLED(CONFIG_X86_LOCAL_APIC)) {
			avic = false;
		} else {
			pr_info("AVIC enabled\n");

			amd_iommu_register_ga_log_notifier(&avic_ga_log_notifier);
		}
	}

	if (vls) {
		if (!npt_enabled ||
		    !boot_cpu_has(X86_FEATURE_V_VMSAVE_VMLOAD) ||
		    !IS_ENABLED(CONFIG_X86_64)) {
			vls = false;
		} else {
			pr_info("Virtual VMLOAD VMSAVE supported\n");
		}
	}

	if (vgif) {
		if (!boot_cpu_has(X86_FEATURE_VGIF))
			vgif = false;
		else
			pr_info("Virtual GIF supported\n");
	}

	svm_set_cpu_caps();

	return 0;

err:
	svm_hardware_teardown();
	return r;
}

static void init_seg(struct vmcb_seg *seg)
{
	seg->selector = 0;
	seg->attrib = SVM_SELECTOR_P_MASK | SVM_SELECTOR_S_MASK |
		      SVM_SELECTOR_WRITE_MASK; /* Read/Write Data Segment */
	seg->limit = 0xffff;
	seg->base = 0;
}

static void init_sys_seg(struct vmcb_seg *seg, uint32_t type)
{
	seg->selector = 0;
	seg->attrib = SVM_SELECTOR_P_MASK | type;
	seg->limit = 0xffff;
	seg->base = 0;
}

static u64 svm_write_l1_tsc_offset(struct kvm_vcpu *vcpu, u64 offset)
{
	struct vcpu_svm *svm = to_svm(vcpu);
	u64 g_tsc_offset = 0;

	if (is_guest_mode(vcpu)) {
		/* Write L1's TSC offset.  */
		g_tsc_offset = svm->vmcb->control.tsc_offset -
			       svm->nested.hsave->control.tsc_offset;
		svm->nested.hsave->control.tsc_offset = offset;
	}

	trace_kvm_write_tsc_offset(vcpu->vcpu_id,
				   svm->vmcb->control.tsc_offset - g_tsc_offset,
				   offset);

	svm->vmcb->control.tsc_offset = offset + g_tsc_offset;

	mark_dirty(svm->vmcb, VMCB_INTERCEPTS);
	return svm->vmcb->control.tsc_offset;
}

static void init_vmcb(struct vcpu_svm *svm)
{
	struct vmcb_control_area *control = &svm->vmcb->control;
	struct vmcb_save_area *save = &svm->vmcb->save;

	svm->vcpu.arch.hflags = 0;

	set_cr_intercept(svm, INTERCEPT_CR0_READ);
	set_cr_intercept(svm, INTERCEPT_CR3_READ);
	set_cr_intercept(svm, INTERCEPT_CR4_READ);
	set_cr_intercept(svm, INTERCEPT_CR0_WRITE);
	set_cr_intercept(svm, INTERCEPT_CR3_WRITE);
	set_cr_intercept(svm, INTERCEPT_CR4_WRITE);
	if (!kvm_vcpu_apicv_active(&svm->vcpu))
		set_cr_intercept(svm, INTERCEPT_CR8_WRITE);

	set_dr_intercepts(svm);

	set_exception_intercept(svm, PF_VECTOR);
	set_exception_intercept(svm, UD_VECTOR);
	set_exception_intercept(svm, MC_VECTOR);
	set_exception_intercept(svm, AC_VECTOR);
	set_exception_intercept(svm, DB_VECTOR);
	/*
	 * Guest access to VMware backdoor ports could legitimately
	 * trigger #GP because of TSS I/O permission bitmap.
	 * We intercept those #GP and allow access to them anyway
	 * as VMware does.
	 */
	if (enable_vmware_backdoor)
		set_exception_intercept(svm, GP_VECTOR);

	set_intercept(svm, INTERCEPT_INTR);
	set_intercept(svm, INTERCEPT_NMI);
	set_intercept(svm, INTERCEPT_SMI);
	set_intercept(svm, INTERCEPT_SELECTIVE_CR0);
	set_intercept(svm, INTERCEPT_RDPMC);
	set_intercept(svm, INTERCEPT_CPUID);
	set_intercept(svm, INTERCEPT_INVD);
	set_intercept(svm, INTERCEPT_INVLPG);
	set_intercept(svm, INTERCEPT_INVLPGA);
	set_intercept(svm, INTERCEPT_IOIO_PROT);
	set_intercept(svm, INTERCEPT_MSR_PROT);
	set_intercept(svm, INTERCEPT_TASK_SWITCH);
	set_intercept(svm, INTERCEPT_SHUTDOWN);
	set_intercept(svm, INTERCEPT_VMRUN);
	set_intercept(svm, INTERCEPT_VMMCALL);
	set_intercept(svm, INTERCEPT_VMLOAD);
	set_intercept(svm, INTERCEPT_VMSAVE);
	set_intercept(svm, INTERCEPT_STGI);
	set_intercept(svm, INTERCEPT_CLGI);
	set_intercept(svm, INTERCEPT_SKINIT);
	set_intercept(svm, INTERCEPT_WBINVD);
	set_intercept(svm, INTERCEPT_XSETBV);
	set_intercept(svm, INTERCEPT_RDPRU);
	set_intercept(svm, INTERCEPT_RSM);

	if (!kvm_mwait_in_guest(svm->vcpu.kvm)) {
		set_intercept(svm, INTERCEPT_MONITOR);
		set_intercept(svm, INTERCEPT_MWAIT);
	}

	if (!kvm_hlt_in_guest(svm->vcpu.kvm))
		set_intercept(svm, INTERCEPT_HLT);

	control->iopm_base_pa = __sme_set(iopm_base);
	control->msrpm_base_pa = __sme_set(__pa(svm->msrpm));
	control->int_ctl = V_INTR_MASKING_MASK;

	init_seg(&save->es);
	init_seg(&save->ss);
	init_seg(&save->ds);
	init_seg(&save->fs);
	init_seg(&save->gs);

	save->cs.selector = 0xf000;
	save->cs.base = 0xffff0000;
	/* Executable/Readable Code Segment */
	save->cs.attrib = SVM_SELECTOR_READ_MASK | SVM_SELECTOR_P_MASK |
		SVM_SELECTOR_S_MASK | SVM_SELECTOR_CODE_MASK;
	save->cs.limit = 0xffff;

	save->gdtr.limit = 0xffff;
	save->idtr.limit = 0xffff;

	init_sys_seg(&save->ldtr, SEG_TYPE_LDT);
	init_sys_seg(&save->tr, SEG_TYPE_BUSY_TSS16);

	svm_set_efer(&svm->vcpu, 0);
	save->dr6 = 0xffff0ff0;
	kvm_set_rflags(&svm->vcpu, 2);
	save->rip = 0x0000fff0;
	svm->vcpu.arch.regs[VCPU_REGS_RIP] = save->rip;

	/*
	 * svm_set_cr0() sets PG and WP and clears NW and CD on save->cr0.
	 * It also updates the guest-visible cr0 value.
	 */
	svm_set_cr0(&svm->vcpu, X86_CR0_NW | X86_CR0_CD | X86_CR0_ET);
	kvm_mmu_reset_context(&svm->vcpu);

	save->cr4 = X86_CR4_PAE;
	/* rdx = ?? */

	if (npt_enabled) {
		/* Setup VMCB for Nested Paging */
		control->nested_ctl |= SVM_NESTED_CTL_NP_ENABLE;
		clr_intercept(svm, INTERCEPT_INVLPG);
		clr_exception_intercept(svm, PF_VECTOR);
		clr_cr_intercept(svm, INTERCEPT_CR3_READ);
		clr_cr_intercept(svm, INTERCEPT_CR3_WRITE);
		save->g_pat = svm->vcpu.arch.pat;
		save->cr3 = 0;
		save->cr4 = 0;
	}
	svm->asid_generation = 0;

	svm->nested.vmcb = 0;
	svm->vcpu.arch.hflags = 0;

	if (pause_filter_count) {
		control->pause_filter_count = pause_filter_count;
		if (pause_filter_thresh)
			control->pause_filter_thresh = pause_filter_thresh;
		set_intercept(svm, INTERCEPT_PAUSE);
	} else {
		clr_intercept(svm, INTERCEPT_PAUSE);
	}

	if (kvm_vcpu_apicv_active(&svm->vcpu))
		avic_init_vmcb(svm);

	/*
	 * If hardware supports Virtual VMLOAD VMSAVE then enable it
	 * in VMCB and clear intercepts to avoid #VMEXIT.
	 */
	if (vls) {
		clr_intercept(svm, INTERCEPT_VMLOAD);
		clr_intercept(svm, INTERCEPT_VMSAVE);
		svm->vmcb->control.virt_ext |= VIRTUAL_VMLOAD_VMSAVE_ENABLE_MASK;
	}

	if (vgif) {
		clr_intercept(svm, INTERCEPT_STGI);
		clr_intercept(svm, INTERCEPT_CLGI);
		svm->vmcb->control.int_ctl |= V_GIF_ENABLE_MASK;
	}

	if (sev_guest(svm->vcpu.kvm)) {
		svm->vmcb->control.nested_ctl |= SVM_NESTED_CTL_SEV_ENABLE;
		clr_exception_intercept(svm, UD_VECTOR);
	}

	mark_all_dirty(svm->vmcb);

	enable_gif(svm);

}

static void svm_vcpu_reset(struct kvm_vcpu *vcpu, bool init_event)
{
	struct vcpu_svm *svm = to_svm(vcpu);
	u32 dummy;
	u32 eax = 1;

	svm->spec_ctrl = 0;
	svm->virt_spec_ctrl = 0;

	if (!init_event) {
		svm->vcpu.arch.apic_base = APIC_DEFAULT_PHYS_BASE |
					   MSR_IA32_APICBASE_ENABLE;
		if (kvm_vcpu_is_reset_bsp(&svm->vcpu))
			svm->vcpu.arch.apic_base |= MSR_IA32_APICBASE_BSP;
	}
	init_vmcb(svm);

	kvm_cpuid(vcpu, &eax, &dummy, &dummy, &dummy, false);
	kvm_rdx_write(vcpu, eax);

	if (kvm_vcpu_apicv_active(vcpu) && !init_event)
		avic_update_vapic_bar(svm, APIC_DEFAULT_PHYS_BASE);
}

static int svm_create_vcpu(struct kvm_vcpu *vcpu)
{
	struct vcpu_svm *svm;
	struct page *page;
	struct page *msrpm_pages;
	struct page *hsave_page;
	struct page *nested_msrpm_pages;
	int err;

	BUILD_BUG_ON(offsetof(struct vcpu_svm, vcpu) != 0);
	svm = to_svm(vcpu);

	err = -ENOMEM;
	page = alloc_page(GFP_KERNEL_ACCOUNT);
	if (!page)
		goto out;

	msrpm_pages = alloc_pages(GFP_KERNEL_ACCOUNT, MSRPM_ALLOC_ORDER);
	if (!msrpm_pages)
		goto free_page1;

	nested_msrpm_pages = alloc_pages(GFP_KERNEL_ACCOUNT, MSRPM_ALLOC_ORDER);
	if (!nested_msrpm_pages)
		goto free_page2;

	hsave_page = alloc_page(GFP_KERNEL_ACCOUNT);
	if (!hsave_page)
		goto free_page3;

	err = avic_init_vcpu(svm);
	if (err)
		goto free_page4;

	/* We initialize this flag to true to make sure that the is_running
	 * bit would be set the first time the vcpu is loaded.
	 */
	if (irqchip_in_kernel(vcpu->kvm) && kvm_apicv_activated(vcpu->kvm))
		svm->avic_is_running = true;

	svm->nested.hsave = page_address(hsave_page);
	clear_page(svm->nested.hsave);

	svm->msrpm = page_address(msrpm_pages);
	svm_vcpu_init_msrpm(svm->msrpm);

	svm->nested.msrpm = page_address(nested_msrpm_pages);
	svm_vcpu_init_msrpm(svm->nested.msrpm);

	svm->vmcb = page_address(page);
	clear_page(svm->vmcb);
	svm->vmcb_pa = __sme_set(page_to_pfn(page) << PAGE_SHIFT);
	svm->asid_generation = 0;
	init_vmcb(svm);

	svm_init_osvw(vcpu);
	vcpu->arch.microcode_version = 0x01000065;

	return 0;

free_page4:
	__free_page(hsave_page);
free_page3:
	__free_pages(nested_msrpm_pages, MSRPM_ALLOC_ORDER);
free_page2:
	__free_pages(msrpm_pages, MSRPM_ALLOC_ORDER);
free_page1:
	__free_page(page);
out:
	return err;
}

static void svm_clear_current_vmcb(struct vmcb *vmcb)
{
	int i;

	for_each_online_cpu(i)
		cmpxchg(&per_cpu(svm_data, i)->current_vmcb, vmcb, NULL);
}

static void svm_free_vcpu(struct kvm_vcpu *vcpu)
{
	struct vcpu_svm *svm = to_svm(vcpu);

	/*
	 * The vmcb page can be recycled, causing a false negative in
	 * svm_vcpu_load(). So, ensure that no logical CPU has this
	 * vmcb page recorded as its current vmcb.
	 */
	svm_clear_current_vmcb(svm->vmcb);

	__free_page(pfn_to_page(__sme_clr(svm->vmcb_pa) >> PAGE_SHIFT));
	__free_pages(virt_to_page(svm->msrpm), MSRPM_ALLOC_ORDER);
	__free_page(virt_to_page(svm->nested.hsave));
	__free_pages(virt_to_page(svm->nested.msrpm), MSRPM_ALLOC_ORDER);
}

static void svm_vcpu_load(struct kvm_vcpu *vcpu, int cpu)
{
	struct vcpu_svm *svm = to_svm(vcpu);
	struct svm_cpu_data *sd = per_cpu(svm_data, cpu);
	int i;

	if (unlikely(cpu != vcpu->cpu)) {
		svm->asid_generation = 0;
		mark_all_dirty(svm->vmcb);
	}

#ifdef CONFIG_X86_64
	rdmsrl(MSR_GS_BASE, to_svm(vcpu)->host.gs_base);
#endif
	savesegment(fs, svm->host.fs);
	savesegment(gs, svm->host.gs);
	svm->host.ldt = kvm_read_ldt();

	for (i = 0; i < NR_HOST_SAVE_USER_MSRS; i++)
		rdmsrl(host_save_user_msrs[i], svm->host_user_msrs[i]);

	if (static_cpu_has(X86_FEATURE_TSCRATEMSR)) {
		u64 tsc_ratio = vcpu->arch.tsc_scaling_ratio;
		if (tsc_ratio != __this_cpu_read(current_tsc_ratio)) {
			__this_cpu_write(current_tsc_ratio, tsc_ratio);
			wrmsrl(MSR_AMD64_TSC_RATIO, tsc_ratio);
		}
	}
	/* This assumes that the kernel never uses MSR_TSC_AUX */
	if (static_cpu_has(X86_FEATURE_RDTSCP))
		wrmsrl(MSR_TSC_AUX, svm->tsc_aux);

	if (sd->current_vmcb != svm->vmcb) {
		sd->current_vmcb = svm->vmcb;
		indirect_branch_prediction_barrier();
	}
	avic_vcpu_load(vcpu, cpu);
}

static void svm_vcpu_put(struct kvm_vcpu *vcpu)
{
	struct vcpu_svm *svm = to_svm(vcpu);
	int i;

	avic_vcpu_put(vcpu);

	++vcpu->stat.host_state_reload;
	kvm_load_ldt(svm->host.ldt);
#ifdef CONFIG_X86_64
	loadsegment(fs, svm->host.fs);
	wrmsrl(MSR_KERNEL_GS_BASE, current->thread.gsbase);
	load_gs_index(svm->host.gs);
#else
#ifdef CONFIG_X86_32_LAZY_GS
	loadsegment(gs, svm->host.gs);
#endif
#endif
	for (i = 0; i < NR_HOST_SAVE_USER_MSRS; i++)
		wrmsrl(host_save_user_msrs[i], svm->host_user_msrs[i]);
}

static unsigned long svm_get_rflags(struct kvm_vcpu *vcpu)
{
	struct vcpu_svm *svm = to_svm(vcpu);
	unsigned long rflags = svm->vmcb->save.rflags;

	if (svm->nmi_singlestep) {
		/* Hide our flags if they were not set by the guest */
		if (!(svm->nmi_singlestep_guest_rflags & X86_EFLAGS_TF))
			rflags &= ~X86_EFLAGS_TF;
		if (!(svm->nmi_singlestep_guest_rflags & X86_EFLAGS_RF))
			rflags &= ~X86_EFLAGS_RF;
	}
	return rflags;
}

static void svm_set_rflags(struct kvm_vcpu *vcpu, unsigned long rflags)
{
	if (to_svm(vcpu)->nmi_singlestep)
		rflags |= (X86_EFLAGS_TF | X86_EFLAGS_RF);

       /*
        * Any change of EFLAGS.VM is accompanied by a reload of SS
        * (caused by either a task switch or an inter-privilege IRET),
        * so we do not need to update the CPL here.
        */
	to_svm(vcpu)->vmcb->save.rflags = rflags;
}

static void svm_cache_reg(struct kvm_vcpu *vcpu, enum kvm_reg reg)
{
	switch (reg) {
	case VCPU_EXREG_PDPTR:
		BUG_ON(!npt_enabled);
		load_pdptrs(vcpu, vcpu->arch.walk_mmu, kvm_read_cr3(vcpu));
		break;
	default:
		WARN_ON_ONCE(1);
	}
}

static void svm_set_vintr(struct vcpu_svm *svm)
{
	struct vmcb_control_area *control;

	/* The following fields are ignored when AVIC is enabled */
	WARN_ON(kvm_vcpu_apicv_active(&svm->vcpu));
	set_intercept(svm, INTERCEPT_VINTR);

	/*
	 * This is just a dummy VINTR to actually cause a vmexit to happen.
	 * Actual injection of virtual interrupts happens through EVENTINJ.
	 */
	control = &svm->vmcb->control;
	control->int_vector = 0x0;
	control->int_ctl &= ~V_INTR_PRIO_MASK;
	control->int_ctl |= V_IRQ_MASK |
		((/*control->int_vector >> 4*/ 0xf) << V_INTR_PRIO_SHIFT);
	mark_dirty(svm->vmcb, VMCB_INTR);
}

static void svm_clear_vintr(struct vcpu_svm *svm)
{
	const u32 mask = V_TPR_MASK | V_GIF_ENABLE_MASK | V_GIF_MASK | V_INTR_MASKING_MASK;
	clr_intercept(svm, INTERCEPT_VINTR);

	/* Drop int_ctl fields related to VINTR injection.  */
	svm->vmcb->control.int_ctl &= mask;
	if (is_guest_mode(&svm->vcpu)) {
		svm->nested.hsave->control.int_ctl &= mask;

		WARN_ON((svm->vmcb->control.int_ctl & V_TPR_MASK) !=
			(svm->nested.ctl.int_ctl & V_TPR_MASK));
		svm->vmcb->control.int_ctl |= svm->nested.ctl.int_ctl & ~mask;
	}

	mark_dirty(svm->vmcb, VMCB_INTR);
}

static struct vmcb_seg *svm_seg(struct kvm_vcpu *vcpu, int seg)
{
	struct vmcb_save_area *save = &to_svm(vcpu)->vmcb->save;

	switch (seg) {
	case VCPU_SREG_CS: return &save->cs;
	case VCPU_SREG_DS: return &save->ds;
	case VCPU_SREG_ES: return &save->es;
	case VCPU_SREG_FS: return &save->fs;
	case VCPU_SREG_GS: return &save->gs;
	case VCPU_SREG_SS: return &save->ss;
	case VCPU_SREG_TR: return &save->tr;
	case VCPU_SREG_LDTR: return &save->ldtr;
	}
	BUG();
	return NULL;
}

static u64 svm_get_segment_base(struct kvm_vcpu *vcpu, int seg)
{
	struct vmcb_seg *s = svm_seg(vcpu, seg);

	return s->base;
}

static void svm_get_segment(struct kvm_vcpu *vcpu,
			    struct kvm_segment *var, int seg)
{
	struct vmcb_seg *s = svm_seg(vcpu, seg);

	var->base = s->base;
	var->limit = s->limit;
	var->selector = s->selector;
	var->type = s->attrib & SVM_SELECTOR_TYPE_MASK;
	var->s = (s->attrib >> SVM_SELECTOR_S_SHIFT) & 1;
	var->dpl = (s->attrib >> SVM_SELECTOR_DPL_SHIFT) & 3;
	var->present = (s->attrib >> SVM_SELECTOR_P_SHIFT) & 1;
	var->avl = (s->attrib >> SVM_SELECTOR_AVL_SHIFT) & 1;
	var->l = (s->attrib >> SVM_SELECTOR_L_SHIFT) & 1;
	var->db = (s->attrib >> SVM_SELECTOR_DB_SHIFT) & 1;

	/*
	 * AMD CPUs circa 2014 track the G bit for all segments except CS.
	 * However, the SVM spec states that the G bit is not observed by the
	 * CPU, and some VMware virtual CPUs drop the G bit for all segments.
	 * So let's synthesize a legal G bit for all segments, this helps
	 * running KVM nested. It also helps cross-vendor migration, because
	 * Intel's vmentry has a check on the 'G' bit.
	 */
	var->g = s->limit > 0xfffff;

	/*
	 * AMD's VMCB does not have an explicit unusable field, so emulate it
	 * for cross vendor migration purposes by "not present"
	 */
	var->unusable = !var->present;

	switch (seg) {
	case VCPU_SREG_TR:
		/*
		 * Work around a bug where the busy flag in the tr selector
		 * isn't exposed
		 */
		var->type |= 0x2;
		break;
	case VCPU_SREG_DS:
	case VCPU_SREG_ES:
	case VCPU_SREG_FS:
	case VCPU_SREG_GS:
		/*
		 * The accessed bit must always be set in the segment
		 * descriptor cache, although it can be cleared in the
		 * descriptor, the cached bit always remains at 1. Since
		 * Intel has a check on this, set it here to support
		 * cross-vendor migration.
		 */
		if (!var->unusable)
			var->type |= 0x1;
		break;
	case VCPU_SREG_SS:
		/*
		 * On AMD CPUs sometimes the DB bit in the segment
		 * descriptor is left as 1, although the whole segment has
		 * been made unusable. Clear it here to pass an Intel VMX
		 * entry check when cross vendor migrating.
		 */
		if (var->unusable)
			var->db = 0;
		/* This is symmetric with svm_set_segment() */
		var->dpl = to_svm(vcpu)->vmcb->save.cpl;
		break;
	}
}

static int svm_get_cpl(struct kvm_vcpu *vcpu)
{
	struct vmcb_save_area *save = &to_svm(vcpu)->vmcb->save;

	return save->cpl;
}

static void svm_get_idt(struct kvm_vcpu *vcpu, struct desc_ptr *dt)
{
	struct vcpu_svm *svm = to_svm(vcpu);

	dt->size = svm->vmcb->save.idtr.limit;
	dt->address = svm->vmcb->save.idtr.base;
}

static void svm_set_idt(struct kvm_vcpu *vcpu, struct desc_ptr *dt)
{
	struct vcpu_svm *svm = to_svm(vcpu);

	svm->vmcb->save.idtr.limit = dt->size;
	svm->vmcb->save.idtr.base = dt->address ;
	mark_dirty(svm->vmcb, VMCB_DT);
}

static void svm_get_gdt(struct kvm_vcpu *vcpu, struct desc_ptr *dt)
{
	struct vcpu_svm *svm = to_svm(vcpu);

	dt->size = svm->vmcb->save.gdtr.limit;
	dt->address = svm->vmcb->save.gdtr.base;
}

static void svm_set_gdt(struct kvm_vcpu *vcpu, struct desc_ptr *dt)
{
	struct vcpu_svm *svm = to_svm(vcpu);

	svm->vmcb->save.gdtr.limit = dt->size;
	svm->vmcb->save.gdtr.base = dt->address ;
	mark_dirty(svm->vmcb, VMCB_DT);
}

static void update_cr0_intercept(struct vcpu_svm *svm)
{
	ulong gcr0 = svm->vcpu.arch.cr0;
	u64 *hcr0 = &svm->vmcb->save.cr0;

	*hcr0 = (*hcr0 & ~SVM_CR0_SELECTIVE_MASK)
		| (gcr0 & SVM_CR0_SELECTIVE_MASK);

	mark_dirty(svm->vmcb, VMCB_CR);

	if (gcr0 == *hcr0) {
		clr_cr_intercept(svm, INTERCEPT_CR0_READ);
		clr_cr_intercept(svm, INTERCEPT_CR0_WRITE);
	} else {
		set_cr_intercept(svm, INTERCEPT_CR0_READ);
		set_cr_intercept(svm, INTERCEPT_CR0_WRITE);
	}
}

void svm_set_cr0(struct kvm_vcpu *vcpu, unsigned long cr0)
{
	struct vcpu_svm *svm = to_svm(vcpu);

#ifdef CONFIG_X86_64
	if (vcpu->arch.efer & EFER_LME) {
		if (!is_paging(vcpu) && (cr0 & X86_CR0_PG)) {
			vcpu->arch.efer |= EFER_LMA;
			svm->vmcb->save.efer |= EFER_LMA | EFER_LME;
		}

		if (is_paging(vcpu) && !(cr0 & X86_CR0_PG)) {
			vcpu->arch.efer &= ~EFER_LMA;
			svm->vmcb->save.efer &= ~(EFER_LMA | EFER_LME);
		}
	}
#endif
	vcpu->arch.cr0 = cr0;

	if (!npt_enabled)
		cr0 |= X86_CR0_PG | X86_CR0_WP;

	/*
	 * re-enable caching here because the QEMU bios
	 * does not do it - this results in some delay at
	 * reboot
	 */
	if (kvm_check_has_quirk(vcpu->kvm, KVM_X86_QUIRK_CD_NW_CLEARED))
		cr0 &= ~(X86_CR0_CD | X86_CR0_NW);
	svm->vmcb->save.cr0 = cr0;
	mark_dirty(svm->vmcb, VMCB_CR);
	update_cr0_intercept(svm);
}

int svm_set_cr4(struct kvm_vcpu *vcpu, unsigned long cr4)
{
	unsigned long host_cr4_mce = cr4_read_shadow() & X86_CR4_MCE;
	unsigned long old_cr4 = to_svm(vcpu)->vmcb->save.cr4;

	if (cr4 & X86_CR4_VMXE)
		return 1;

	if (npt_enabled && ((old_cr4 ^ cr4) & X86_CR4_PGE))
		svm_flush_tlb(vcpu);

	vcpu->arch.cr4 = cr4;
	if (!npt_enabled)
		cr4 |= X86_CR4_PAE;
	cr4 |= host_cr4_mce;
	to_svm(vcpu)->vmcb->save.cr4 = cr4;
	mark_dirty(to_svm(vcpu)->vmcb, VMCB_CR);
	return 0;
}

static void svm_set_segment(struct kvm_vcpu *vcpu,
			    struct kvm_segment *var, int seg)
{
	struct vcpu_svm *svm = to_svm(vcpu);
	struct vmcb_seg *s = svm_seg(vcpu, seg);

	s->base = var->base;
	s->limit = var->limit;
	s->selector = var->selector;
	s->attrib = (var->type & SVM_SELECTOR_TYPE_MASK);
	s->attrib |= (var->s & 1) << SVM_SELECTOR_S_SHIFT;
	s->attrib |= (var->dpl & 3) << SVM_SELECTOR_DPL_SHIFT;
	s->attrib |= ((var->present & 1) && !var->unusable) << SVM_SELECTOR_P_SHIFT;
	s->attrib |= (var->avl & 1) << SVM_SELECTOR_AVL_SHIFT;
	s->attrib |= (var->l & 1) << SVM_SELECTOR_L_SHIFT;
	s->attrib |= (var->db & 1) << SVM_SELECTOR_DB_SHIFT;
	s->attrib |= (var->g & 1) << SVM_SELECTOR_G_SHIFT;

	/*
	 * This is always accurate, except if SYSRET returned to a segment
	 * with SS.DPL != 3.  Intel does not have this quirk, and always
	 * forces SS.DPL to 3 on sysret, so we ignore that case; fixing it
	 * would entail passing the CPL to userspace and back.
	 */
	if (seg == VCPU_SREG_SS)
		/* This is symmetric with svm_get_segment() */
		svm->vmcb->save.cpl = (var->dpl & 3);

	mark_dirty(svm->vmcb, VMCB_SEG);
}

static void update_bp_intercept(struct kvm_vcpu *vcpu)
{
	struct vcpu_svm *svm = to_svm(vcpu);

	clr_exception_intercept(svm, BP_VECTOR);

	if (vcpu->guest_debug & KVM_GUESTDBG_ENABLE) {
		if (vcpu->guest_debug & KVM_GUESTDBG_USE_SW_BP)
			set_exception_intercept(svm, BP_VECTOR);
	} else
		vcpu->guest_debug = 0;
}

static void new_asid(struct vcpu_svm *svm, struct svm_cpu_data *sd)
{
	if (sd->next_asid > sd->max_asid) {
		++sd->asid_generation;
		sd->next_asid = sd->min_asid;
		svm->vmcb->control.tlb_ctl = TLB_CONTROL_FLUSH_ALL_ASID;
	}

	svm->asid_generation = sd->asid_generation;
	svm->vmcb->control.asid = sd->next_asid++;

	mark_dirty(svm->vmcb, VMCB_ASID);
}

static void svm_set_dr6(struct vcpu_svm *svm, unsigned long value)
{
	struct vmcb *vmcb = svm->vmcb;

	if (unlikely(value != vmcb->save.dr6)) {
		vmcb->save.dr6 = value;
		mark_dirty(vmcb, VMCB_DR);
	}
}

static void svm_sync_dirty_debug_regs(struct kvm_vcpu *vcpu)
{
	struct vcpu_svm *svm = to_svm(vcpu);

	get_debugreg(vcpu->arch.db[0], 0);
	get_debugreg(vcpu->arch.db[1], 1);
	get_debugreg(vcpu->arch.db[2], 2);
	get_debugreg(vcpu->arch.db[3], 3);
	/*
	 * We cannot reset svm->vmcb->save.dr6 to DR6_FIXED_1|DR6_RTM here,
	 * because db_interception might need it.  We can do it before vmentry.
	 */
	vcpu->arch.dr6 = svm->vmcb->save.dr6;
	vcpu->arch.dr7 = svm->vmcb->save.dr7;
	vcpu->arch.switch_db_regs &= ~KVM_DEBUGREG_WONT_EXIT;
	set_dr_intercepts(svm);
}

static void svm_set_dr7(struct kvm_vcpu *vcpu, unsigned long value)
{
	struct vcpu_svm *svm = to_svm(vcpu);

	svm->vmcb->save.dr7 = value;
	mark_dirty(svm->vmcb, VMCB_DR);
}

static int pf_interception(struct vcpu_svm *svm)
{
	u64 fault_address = __sme_clr(svm->vmcb->control.exit_info_2);
	u64 error_code = svm->vmcb->control.exit_info_1;

	return kvm_handle_page_fault(&svm->vcpu, error_code, fault_address,
			static_cpu_has(X86_FEATURE_DECODEASSISTS) ?
			svm->vmcb->control.insn_bytes : NULL,
			svm->vmcb->control.insn_len);
}

static int npf_interception(struct vcpu_svm *svm)
{
	u64 fault_address = __sme_clr(svm->vmcb->control.exit_info_2);
	u64 error_code = svm->vmcb->control.exit_info_1;

	trace_kvm_page_fault(fault_address, error_code);
	return kvm_mmu_page_fault(&svm->vcpu, fault_address, error_code,
			static_cpu_has(X86_FEATURE_DECODEASSISTS) ?
			svm->vmcb->control.insn_bytes : NULL,
			svm->vmcb->control.insn_len);
}

static int db_interception(struct vcpu_svm *svm)
{
	struct kvm_run *kvm_run = svm->vcpu.run;
	struct kvm_vcpu *vcpu = &svm->vcpu;

	if (!(svm->vcpu.guest_debug &
	      (KVM_GUESTDBG_SINGLESTEP | KVM_GUESTDBG_USE_HW_BP)) &&
		!svm->nmi_singlestep) {
		u32 payload = (svm->vmcb->save.dr6 ^ DR6_RTM) & ~DR6_FIXED_1;
		kvm_queue_exception_p(&svm->vcpu, DB_VECTOR, payload);
		return 1;
	}

	if (svm->nmi_singlestep) {
		disable_nmi_singlestep(svm);
		/* Make sure we check for pending NMIs upon entry */
		kvm_make_request(KVM_REQ_EVENT, vcpu);
	}

	if (svm->vcpu.guest_debug &
	    (KVM_GUESTDBG_SINGLESTEP | KVM_GUESTDBG_USE_HW_BP)) {
		kvm_run->exit_reason = KVM_EXIT_DEBUG;
		kvm_run->debug.arch.dr6 = svm->vmcb->save.dr6;
		kvm_run->debug.arch.dr7 = svm->vmcb->save.dr7;
		kvm_run->debug.arch.pc =
			svm->vmcb->save.cs.base + svm->vmcb->save.rip;
		kvm_run->debug.arch.exception = DB_VECTOR;
		return 0;
	}

	return 1;
}

static int bp_interception(struct vcpu_svm *svm)
{
	struct kvm_run *kvm_run = svm->vcpu.run;

	kvm_run->exit_reason = KVM_EXIT_DEBUG;
	kvm_run->debug.arch.pc = svm->vmcb->save.cs.base + svm->vmcb->save.rip;
	kvm_run->debug.arch.exception = BP_VECTOR;
	return 0;
}

static int ud_interception(struct vcpu_svm *svm)
{
	return handle_ud(&svm->vcpu);
}

static int ac_interception(struct vcpu_svm *svm)
{
	kvm_queue_exception_e(&svm->vcpu, AC_VECTOR, 0);
	return 1;
}

static int gp_interception(struct vcpu_svm *svm)
{
	struct kvm_vcpu *vcpu = &svm->vcpu;
	u32 error_code = svm->vmcb->control.exit_info_1;

	WARN_ON_ONCE(!enable_vmware_backdoor);

	/*
	 * VMware backdoor emulation on #GP interception only handles IN{S},
	 * OUT{S}, and RDPMC, none of which generate a non-zero error code.
	 */
	if (error_code) {
		kvm_queue_exception_e(vcpu, GP_VECTOR, error_code);
		return 1;
	}
	return kvm_emulate_instruction(vcpu, EMULTYPE_VMWARE_GP);
}

static bool is_erratum_383(void)
{
	int err, i;
	u64 value;

	if (!erratum_383_found)
		return false;

	value = native_read_msr_safe(MSR_IA32_MC0_STATUS, &err);
	if (err)
		return false;

	/* Bit 62 may or may not be set for this mce */
	value &= ~(1ULL << 62);

	if (value != 0xb600000000010015ULL)
		return false;

	/* Clear MCi_STATUS registers */
	for (i = 0; i < 6; ++i)
		native_write_msr_safe(MSR_IA32_MCx_STATUS(i), 0, 0);

	value = native_read_msr_safe(MSR_IA32_MCG_STATUS, &err);
	if (!err) {
		u32 low, high;

		value &= ~(1ULL << 2);
		low    = lower_32_bits(value);
		high   = upper_32_bits(value);

		native_write_msr_safe(MSR_IA32_MCG_STATUS, low, high);
	}

	/* Flush tlb to evict multi-match entries */
	__flush_tlb_all();

	return true;
}

/*
 * Trigger machine check on the host. We assume all the MSRs are already set up
 * by the CPU and that we still run on the same CPU as the MCE occurred on.
 * We pass a fake environment to the machine check handler because we want
 * the guest to be always treated like user space, no matter what context
 * it used internally.
 */
static void kvm_machine_check(void)
{
#if defined(CONFIG_X86_MCE)
	struct pt_regs regs = {
		.cs = 3, /* Fake ring 3 no matter what the guest ran on */
		.flags = X86_EFLAGS_IF,
	};

	do_machine_check(&regs);
#endif
}

static void svm_handle_mce(struct vcpu_svm *svm)
{
	if (is_erratum_383()) {
		/*
		 * Erratum 383 triggered. Guest state is corrupt so kill the
		 * guest.
		 */
		pr_err("KVM: Guest triggered AMD Erratum 383\n");

		kvm_make_request(KVM_REQ_TRIPLE_FAULT, &svm->vcpu);

		return;
	}

	/*
	 * On an #MC intercept the MCE handler is not called automatically in
	 * the host. So do it by hand here.
	 */
	kvm_machine_check();
}

static int mc_interception(struct vcpu_svm *svm)
{
	return 1;
}

static int shutdown_interception(struct vcpu_svm *svm)
{
	struct kvm_run *kvm_run = svm->vcpu.run;

	/*
	 * VMCB is undefined after a SHUTDOWN intercept
	 * so reinitialize it.
	 */
	clear_page(svm->vmcb);
	init_vmcb(svm);

	kvm_run->exit_reason = KVM_EXIT_SHUTDOWN;
	return 0;
}

static int io_interception(struct vcpu_svm *svm)
{
	struct kvm_vcpu *vcpu = &svm->vcpu;
	u32 io_info = svm->vmcb->control.exit_info_1; /* address size bug? */
	int size, in, string;
	unsigned port;

	++svm->vcpu.stat.io_exits;
	string = (io_info & SVM_IOIO_STR_MASK) != 0;
	in = (io_info & SVM_IOIO_TYPE_MASK) != 0;
	if (string)
		return kvm_emulate_instruction(vcpu, 0);

	port = io_info >> 16;
	size = (io_info & SVM_IOIO_SIZE_MASK) >> SVM_IOIO_SIZE_SHIFT;
	svm->next_rip = svm->vmcb->control.exit_info_2;

	return kvm_fast_pio(&svm->vcpu, size, port, in);
}

static int nmi_interception(struct vcpu_svm *svm)
{
	return 1;
}

static int intr_interception(struct vcpu_svm *svm)
{
	++svm->vcpu.stat.irq_exits;
	return 1;
}

static int nop_on_interception(struct vcpu_svm *svm)
{
	return 1;
}

static int halt_interception(struct vcpu_svm *svm)
{
	return kvm_emulate_halt(&svm->vcpu);
}

static int vmmcall_interception(struct vcpu_svm *svm)
{
	return kvm_emulate_hypercall(&svm->vcpu);
}

static int vmload_interception(struct vcpu_svm *svm)
{
	struct vmcb *nested_vmcb;
	struct kvm_host_map map;
	int ret;

	if (nested_svm_check_permissions(svm))
		return 1;

	ret = kvm_vcpu_map(&svm->vcpu, gpa_to_gfn(svm->vmcb->save.rax), &map);
	if (ret) {
		if (ret == -EINVAL)
			kvm_inject_gp(&svm->vcpu, 0);
		return 1;
	}

	nested_vmcb = map.hva;

	ret = kvm_skip_emulated_instruction(&svm->vcpu);

	nested_svm_vmloadsave(nested_vmcb, svm->vmcb);
	kvm_vcpu_unmap(&svm->vcpu, &map, true);

	return ret;
}

static int vmsave_interception(struct vcpu_svm *svm)
{
	struct vmcb *nested_vmcb;
	struct kvm_host_map map;
	int ret;

	if (nested_svm_check_permissions(svm))
		return 1;

	ret = kvm_vcpu_map(&svm->vcpu, gpa_to_gfn(svm->vmcb->save.rax), &map);
	if (ret) {
		if (ret == -EINVAL)
			kvm_inject_gp(&svm->vcpu, 0);
		return 1;
	}

	nested_vmcb = map.hva;

	ret = kvm_skip_emulated_instruction(&svm->vcpu);

	nested_svm_vmloadsave(svm->vmcb, nested_vmcb);
	kvm_vcpu_unmap(&svm->vcpu, &map, true);

	return ret;
}

static int vmrun_interception(struct vcpu_svm *svm)
{
	if (nested_svm_check_permissions(svm))
		return 1;

	return nested_svm_vmrun(svm);
}

void svm_set_gif(struct vcpu_svm *svm, bool value)
{
	if (value) {
		/*
		 * If VGIF is enabled, the STGI intercept is only added to
		 * detect the opening of the SMI/NMI window; remove it now.
		 * Likewise, clear the VINTR intercept, we will set it
		 * again while processing KVM_REQ_EVENT if needed.
		 */
		if (vgif_enabled(svm))
			clr_intercept(svm, INTERCEPT_STGI);
		if (is_intercept(svm, INTERCEPT_VINTR))
			svm_clear_vintr(svm);

		enable_gif(svm);
		if (svm->vcpu.arch.smi_pending ||
		    svm->vcpu.arch.nmi_pending ||
		    kvm_cpu_has_injectable_intr(&svm->vcpu))
			kvm_make_request(KVM_REQ_EVENT, &svm->vcpu);
	} else {
		disable_gif(svm);

		/*
		 * After a CLGI no interrupts should come.  But if vGIF is
		 * in use, we still rely on the VINTR intercept (rather than
		 * STGI) to detect an open interrupt window.
		*/
		if (!vgif_enabled(svm))
			svm_clear_vintr(svm);
	}
}

static int stgi_interception(struct vcpu_svm *svm)
{
	int ret;

	if (nested_svm_check_permissions(svm))
		return 1;

	ret = kvm_skip_emulated_instruction(&svm->vcpu);
	svm_set_gif(svm, true);
	return ret;
}

static int clgi_interception(struct vcpu_svm *svm)
{
	int ret;

	if (nested_svm_check_permissions(svm))
		return 1;

	ret = kvm_skip_emulated_instruction(&svm->vcpu);
	svm_set_gif(svm, false);
	return ret;
}

static int invlpga_interception(struct vcpu_svm *svm)
{
	struct kvm_vcpu *vcpu = &svm->vcpu;

	trace_kvm_invlpga(svm->vmcb->save.rip, kvm_rcx_read(&svm->vcpu),
			  kvm_rax_read(&svm->vcpu));

	/* Let's treat INVLPGA the same as INVLPG (can be optimized!) */
	kvm_mmu_invlpg(vcpu, kvm_rax_read(&svm->vcpu));

	return kvm_skip_emulated_instruction(&svm->vcpu);
}

static int skinit_interception(struct vcpu_svm *svm)
{
	trace_kvm_skinit(svm->vmcb->save.rip, kvm_rax_read(&svm->vcpu));

	kvm_queue_exception(&svm->vcpu, UD_VECTOR);
	return 1;
}

static int wbinvd_interception(struct vcpu_svm *svm)
{
	return kvm_emulate_wbinvd(&svm->vcpu);
}

static int xsetbv_interception(struct vcpu_svm *svm)
{
	u64 new_bv = kvm_read_edx_eax(&svm->vcpu);
	u32 index = kvm_rcx_read(&svm->vcpu);

	if (kvm_set_xcr(&svm->vcpu, index, new_bv) == 0) {
		return kvm_skip_emulated_instruction(&svm->vcpu);
	}

	return 1;
}

static int rdpru_interception(struct vcpu_svm *svm)
{
	kvm_queue_exception(&svm->vcpu, UD_VECTOR);
	return 1;
}

static int task_switch_interception(struct vcpu_svm *svm)
{
	u16 tss_selector;
	int reason;
	int int_type = svm->vmcb->control.exit_int_info &
		SVM_EXITINTINFO_TYPE_MASK;
	int int_vec = svm->vmcb->control.exit_int_info & SVM_EVTINJ_VEC_MASK;
	uint32_t type =
		svm->vmcb->control.exit_int_info & SVM_EXITINTINFO_TYPE_MASK;
	uint32_t idt_v =
		svm->vmcb->control.exit_int_info & SVM_EXITINTINFO_VALID;
	bool has_error_code = false;
	u32 error_code = 0;

	tss_selector = (u16)svm->vmcb->control.exit_info_1;

	if (svm->vmcb->control.exit_info_2 &
	    (1ULL << SVM_EXITINFOSHIFT_TS_REASON_IRET))
		reason = TASK_SWITCH_IRET;
	else if (svm->vmcb->control.exit_info_2 &
		 (1ULL << SVM_EXITINFOSHIFT_TS_REASON_JMP))
		reason = TASK_SWITCH_JMP;
	else if (idt_v)
		reason = TASK_SWITCH_GATE;
	else
		reason = TASK_SWITCH_CALL;

	if (reason == TASK_SWITCH_GATE) {
		switch (type) {
		case SVM_EXITINTINFO_TYPE_NMI:
			svm->vcpu.arch.nmi_injected = false;
			break;
		case SVM_EXITINTINFO_TYPE_EXEPT:
			if (svm->vmcb->control.exit_info_2 &
			    (1ULL << SVM_EXITINFOSHIFT_TS_HAS_ERROR_CODE)) {
				has_error_code = true;
				error_code =
					(u32)svm->vmcb->control.exit_info_2;
			}
			kvm_clear_exception_queue(&svm->vcpu);
			break;
		case SVM_EXITINTINFO_TYPE_INTR:
			kvm_clear_interrupt_queue(&svm->vcpu);
			break;
		default:
			break;
		}
	}

	if (reason != TASK_SWITCH_GATE ||
	    int_type == SVM_EXITINTINFO_TYPE_SOFT ||
	    (int_type == SVM_EXITINTINFO_TYPE_EXEPT &&
	     (int_vec == OF_VECTOR || int_vec == BP_VECTOR))) {
		if (!skip_emulated_instruction(&svm->vcpu))
			return 0;
	}

	if (int_type != SVM_EXITINTINFO_TYPE_SOFT)
		int_vec = -1;

	return kvm_task_switch(&svm->vcpu, tss_selector, int_vec, reason,
			       has_error_code, error_code);
}

static int cpuid_interception(struct vcpu_svm *svm)
{
	return kvm_emulate_cpuid(&svm->vcpu);
}

static int iret_interception(struct vcpu_svm *svm)
{
	++svm->vcpu.stat.nmi_window_exits;
	clr_intercept(svm, INTERCEPT_IRET);
	svm->vcpu.arch.hflags |= HF_IRET_MASK;
	svm->nmi_iret_rip = kvm_rip_read(&svm->vcpu);
	kvm_make_request(KVM_REQ_EVENT, &svm->vcpu);
	return 1;
}

static int invlpg_interception(struct vcpu_svm *svm)
{
	if (!static_cpu_has(X86_FEATURE_DECODEASSISTS))
		return kvm_emulate_instruction(&svm->vcpu, 0);

	kvm_mmu_invlpg(&svm->vcpu, svm->vmcb->control.exit_info_1);
	return kvm_skip_emulated_instruction(&svm->vcpu);
}

static int emulate_on_interception(struct vcpu_svm *svm)
{
	return kvm_emulate_instruction(&svm->vcpu, 0);
}

static int rsm_interception(struct vcpu_svm *svm)
{
	return kvm_emulate_instruction_from_buffer(&svm->vcpu, rsm_ins_bytes, 2);
}

static int rdpmc_interception(struct vcpu_svm *svm)
{
	int err;

	if (!nrips)
		return emulate_on_interception(svm);

	err = kvm_rdpmc(&svm->vcpu);
	return kvm_complete_insn_gp(&svm->vcpu, err);
}

static bool check_selective_cr0_intercepted(struct vcpu_svm *svm,
					    unsigned long val)
{
	unsigned long cr0 = svm->vcpu.arch.cr0;
	bool ret = false;
	u64 intercept;

	intercept = svm->nested.ctl.intercept;

	if (!is_guest_mode(&svm->vcpu) ||
	    (!(intercept & (1ULL << INTERCEPT_SELECTIVE_CR0))))
		return false;

	cr0 &= ~SVM_CR0_SELECTIVE_MASK;
	val &= ~SVM_CR0_SELECTIVE_MASK;

	if (cr0 ^ val) {
		svm->vmcb->control.exit_code = SVM_EXIT_CR0_SEL_WRITE;
		ret = (nested_svm_exit_handled(svm) == NESTED_EXIT_DONE);
	}

	return ret;
}

#define CR_VALID (1ULL << 63)

static int cr_interception(struct vcpu_svm *svm)
{
	int reg, cr;
	unsigned long val;
	int err;

	if (!static_cpu_has(X86_FEATURE_DECODEASSISTS))
		return emulate_on_interception(svm);

	if (unlikely((svm->vmcb->control.exit_info_1 & CR_VALID) == 0))
		return emulate_on_interception(svm);

	reg = svm->vmcb->control.exit_info_1 & SVM_EXITINFO_REG_MASK;
	if (svm->vmcb->control.exit_code == SVM_EXIT_CR0_SEL_WRITE)
		cr = SVM_EXIT_WRITE_CR0 - SVM_EXIT_READ_CR0;
	else
		cr = svm->vmcb->control.exit_code - SVM_EXIT_READ_CR0;

	err = 0;
	if (cr >= 16) { /* mov to cr */
		cr -= 16;
		val = kvm_register_read(&svm->vcpu, reg);
		switch (cr) {
		case 0:
			if (!check_selective_cr0_intercepted(svm, val))
				err = kvm_set_cr0(&svm->vcpu, val);
			else
				return 1;

			break;
		case 3:
			err = kvm_set_cr3(&svm->vcpu, val);
			break;
		case 4:
			err = kvm_set_cr4(&svm->vcpu, val);
			break;
		case 8:
			err = kvm_set_cr8(&svm->vcpu, val);
			break;
		default:
			WARN(1, "unhandled write to CR%d", cr);
			kvm_queue_exception(&svm->vcpu, UD_VECTOR);
			return 1;
		}
	} else { /* mov from cr */
		switch (cr) {
		case 0:
			val = kvm_read_cr0(&svm->vcpu);
			break;
		case 2:
			val = svm->vcpu.arch.cr2;
			break;
		case 3:
			val = kvm_read_cr3(&svm->vcpu);
			break;
		case 4:
			val = kvm_read_cr4(&svm->vcpu);
			break;
		case 8:
			val = kvm_get_cr8(&svm->vcpu);
			break;
		default:
			WARN(1, "unhandled read from CR%d", cr);
			kvm_queue_exception(&svm->vcpu, UD_VECTOR);
			return 1;
		}
		kvm_register_write(&svm->vcpu, reg, val);
	}
	return kvm_complete_insn_gp(&svm->vcpu, err);
}

static int dr_interception(struct vcpu_svm *svm)
{
	int reg, dr;
	unsigned long val;

	if (svm->vcpu.guest_debug == 0) {
		/*
		 * No more DR vmexits; force a reload of the debug registers
		 * and reenter on this instruction.  The next vmexit will
		 * retrieve the full state of the debug registers.
		 */
		clr_dr_intercepts(svm);
		svm->vcpu.arch.switch_db_regs |= KVM_DEBUGREG_WONT_EXIT;
		return 1;
	}

	if (!boot_cpu_has(X86_FEATURE_DECODEASSISTS))
		return emulate_on_interception(svm);

	reg = svm->vmcb->control.exit_info_1 & SVM_EXITINFO_REG_MASK;
	dr = svm->vmcb->control.exit_code - SVM_EXIT_READ_DR0;

	if (dr >= 16) { /* mov to DRn */
		if (!kvm_require_dr(&svm->vcpu, dr - 16))
			return 1;
		val = kvm_register_read(&svm->vcpu, reg);
		kvm_set_dr(&svm->vcpu, dr - 16, val);
	} else {
		if (!kvm_require_dr(&svm->vcpu, dr))
			return 1;
		kvm_get_dr(&svm->vcpu, dr, &val);
		kvm_register_write(&svm->vcpu, reg, val);
	}

	return kvm_skip_emulated_instruction(&svm->vcpu);
}

static int cr8_write_interception(struct vcpu_svm *svm)
{
	struct kvm_run *kvm_run = svm->vcpu.run;
	int r;

	u8 cr8_prev = kvm_get_cr8(&svm->vcpu);
	/* instruction emulation calls kvm_set_cr8() */
	r = cr_interception(svm);
	if (lapic_in_kernel(&svm->vcpu))
		return r;
	if (cr8_prev <= kvm_get_cr8(&svm->vcpu))
		return r;
	kvm_run->exit_reason = KVM_EXIT_SET_TPR;
	return 0;
}

static int svm_get_msr_feature(struct kvm_msr_entry *msr)
{
	msr->data = 0;

	switch (msr->index) {
	case MSR_F10H_DECFG:
		if (boot_cpu_has(X86_FEATURE_LFENCE_RDTSC))
			msr->data |= MSR_F10H_DECFG_LFENCE_SERIALIZE;
		break;
	default:
		return 1;
	}

	return 0;
}

static int svm_get_msr(struct kvm_vcpu *vcpu, struct msr_data *msr_info)
{
	struct vcpu_svm *svm = to_svm(vcpu);

	switch (msr_info->index) {
	case MSR_STAR:
		msr_info->data = svm->vmcb->save.star;
		break;
#ifdef CONFIG_X86_64
	case MSR_LSTAR:
		msr_info->data = svm->vmcb->save.lstar;
		break;
	case MSR_CSTAR:
		msr_info->data = svm->vmcb->save.cstar;
		break;
	case MSR_KERNEL_GS_BASE:
		msr_info->data = svm->vmcb->save.kernel_gs_base;
		break;
	case MSR_SYSCALL_MASK:
		msr_info->data = svm->vmcb->save.sfmask;
		break;
#endif
	case MSR_IA32_SYSENTER_CS:
		msr_info->data = svm->vmcb->save.sysenter_cs;
		break;
	case MSR_IA32_SYSENTER_EIP:
		msr_info->data = svm->sysenter_eip;
		break;
	case MSR_IA32_SYSENTER_ESP:
		msr_info->data = svm->sysenter_esp;
		break;
	case MSR_TSC_AUX:
		if (!boot_cpu_has(X86_FEATURE_RDTSCP))
			return 1;
		msr_info->data = svm->tsc_aux;
		break;
	/*
	 * Nobody will change the following 5 values in the VMCB so we can
	 * safely return them on rdmsr. They will always be 0 until LBRV is
	 * implemented.
	 */
	case MSR_IA32_DEBUGCTLMSR:
		msr_info->data = svm->vmcb->save.dbgctl;
		break;
	case MSR_IA32_LASTBRANCHFROMIP:
		msr_info->data = svm->vmcb->save.br_from;
		break;
	case MSR_IA32_LASTBRANCHTOIP:
		msr_info->data = svm->vmcb->save.br_to;
		break;
	case MSR_IA32_LASTINTFROMIP:
		msr_info->data = svm->vmcb->save.last_excp_from;
		break;
	case MSR_IA32_LASTINTTOIP:
		msr_info->data = svm->vmcb->save.last_excp_to;
		break;
	case MSR_VM_HSAVE_PA:
		msr_info->data = svm->nested.hsave_msr;
		break;
	case MSR_VM_CR:
		msr_info->data = svm->nested.vm_cr_msr;
		break;
	case MSR_IA32_SPEC_CTRL:
		if (!msr_info->host_initiated &&
		    !guest_cpuid_has(vcpu, X86_FEATURE_SPEC_CTRL) &&
		    !guest_cpuid_has(vcpu, X86_FEATURE_AMD_STIBP) &&
		    !guest_cpuid_has(vcpu, X86_FEATURE_AMD_IBRS) &&
		    !guest_cpuid_has(vcpu, X86_FEATURE_AMD_SSBD))
			return 1;

		msr_info->data = svm->spec_ctrl;
		break;
	case MSR_AMD64_VIRT_SPEC_CTRL:
		if (!msr_info->host_initiated &&
		    !guest_cpuid_has(vcpu, X86_FEATURE_VIRT_SSBD))
			return 1;

		msr_info->data = svm->virt_spec_ctrl;
		break;
	case MSR_F15H_IC_CFG: {

		int family, model;

		family = guest_cpuid_family(vcpu);
		model  = guest_cpuid_model(vcpu);

		if (family < 0 || model < 0)
			return kvm_get_msr_common(vcpu, msr_info);

		msr_info->data = 0;

		if (family == 0x15 &&
		    (model >= 0x2 && model < 0x20))
			msr_info->data = 0x1E;
		}
		break;
	case MSR_F10H_DECFG:
		msr_info->data = svm->msr_decfg;
		break;
	default:
		return kvm_get_msr_common(vcpu, msr_info);
	}
	return 0;
}

static int rdmsr_interception(struct vcpu_svm *svm)
{
	return kvm_emulate_rdmsr(&svm->vcpu);
}

static int svm_set_vm_cr(struct kvm_vcpu *vcpu, u64 data)
{
	struct vcpu_svm *svm = to_svm(vcpu);
	int svm_dis, chg_mask;

	if (data & ~SVM_VM_CR_VALID_MASK)
		return 1;

	chg_mask = SVM_VM_CR_VALID_MASK;

	if (svm->nested.vm_cr_msr & SVM_VM_CR_SVM_DIS_MASK)
		chg_mask &= ~(SVM_VM_CR_SVM_LOCK_MASK | SVM_VM_CR_SVM_DIS_MASK);

	svm->nested.vm_cr_msr &= ~chg_mask;
	svm->nested.vm_cr_msr |= (data & chg_mask);

	svm_dis = svm->nested.vm_cr_msr & SVM_VM_CR_SVM_DIS_MASK;

	/* check for svm_disable while efer.svme is set */
	if (svm_dis && (vcpu->arch.efer & EFER_SVME))
		return 1;

	return 0;
}

static int svm_set_msr(struct kvm_vcpu *vcpu, struct msr_data *msr)
{
	struct vcpu_svm *svm = to_svm(vcpu);

	u32 ecx = msr->index;
	u64 data = msr->data;
	switch (ecx) {
	case MSR_IA32_CR_PAT:
		if (!kvm_mtrr_valid(vcpu, MSR_IA32_CR_PAT, data))
			return 1;
		vcpu->arch.pat = data;
		svm->vmcb->save.g_pat = data;
		mark_dirty(svm->vmcb, VMCB_NPT);
		break;
	case MSR_IA32_SPEC_CTRL:
		if (!msr->host_initiated &&
		    !guest_cpuid_has(vcpu, X86_FEATURE_SPEC_CTRL) &&
		    !guest_cpuid_has(vcpu, X86_FEATURE_AMD_STIBP) &&
		    !guest_cpuid_has(vcpu, X86_FEATURE_AMD_IBRS) &&
		    !guest_cpuid_has(vcpu, X86_FEATURE_AMD_SSBD))
			return 1;

		if (data & ~kvm_spec_ctrl_valid_bits(vcpu))
			return 1;

		svm->spec_ctrl = data;
		if (!data)
			break;

		/*
		 * For non-nested:
		 * When it's written (to non-zero) for the first time, pass
		 * it through.
		 *
		 * For nested:
		 * The handling of the MSR bitmap for L2 guests is done in
		 * nested_svm_vmrun_msrpm.
		 * We update the L1 MSR bit as well since it will end up
		 * touching the MSR anyway now.
		 */
		set_msr_interception(svm->msrpm, MSR_IA32_SPEC_CTRL, 1, 1);
		break;
	case MSR_IA32_PRED_CMD:
		if (!msr->host_initiated &&
		    !guest_cpuid_has(vcpu, X86_FEATURE_AMD_IBPB))
			return 1;

		if (data & ~PRED_CMD_IBPB)
			return 1;
		if (!boot_cpu_has(X86_FEATURE_AMD_IBPB))
			return 1;
		if (!data)
			break;

		wrmsrl(MSR_IA32_PRED_CMD, PRED_CMD_IBPB);
		set_msr_interception(svm->msrpm, MSR_IA32_PRED_CMD, 0, 1);
		break;
	case MSR_AMD64_VIRT_SPEC_CTRL:
		if (!msr->host_initiated &&
		    !guest_cpuid_has(vcpu, X86_FEATURE_VIRT_SSBD))
			return 1;

		if (data & ~SPEC_CTRL_SSBD)
			return 1;

		svm->virt_spec_ctrl = data;
		break;
	case MSR_STAR:
		svm->vmcb->save.star = data;
		break;
#ifdef CONFIG_X86_64
	case MSR_LSTAR:
		svm->vmcb->save.lstar = data;
		break;
	case MSR_CSTAR:
		svm->vmcb->save.cstar = data;
		break;
	case MSR_KERNEL_GS_BASE:
		svm->vmcb->save.kernel_gs_base = data;
		break;
	case MSR_SYSCALL_MASK:
		svm->vmcb->save.sfmask = data;
		break;
#endif
	case MSR_IA32_SYSENTER_CS:
		svm->vmcb->save.sysenter_cs = data;
		break;
	case MSR_IA32_SYSENTER_EIP:
		svm->sysenter_eip = data;
		svm->vmcb->save.sysenter_eip = data;
		break;
	case MSR_IA32_SYSENTER_ESP:
		svm->sysenter_esp = data;
		svm->vmcb->save.sysenter_esp = data;
		break;
	case MSR_TSC_AUX:
		if (!boot_cpu_has(X86_FEATURE_RDTSCP))
			return 1;

		/*
		 * This is rare, so we update the MSR here instead of using
		 * direct_access_msrs.  Doing that would require a rdmsr in
		 * svm_vcpu_put.
		 */
		svm->tsc_aux = data;
		wrmsrl(MSR_TSC_AUX, svm->tsc_aux);
		break;
	case MSR_IA32_DEBUGCTLMSR:
		if (!boot_cpu_has(X86_FEATURE_LBRV)) {
			vcpu_unimpl(vcpu, "%s: MSR_IA32_DEBUGCTL 0x%llx, nop\n",
				    __func__, data);
			break;
		}
		if (data & DEBUGCTL_RESERVED_BITS)
			return 1;

		svm->vmcb->save.dbgctl = data;
		mark_dirty(svm->vmcb, VMCB_LBR);
		if (data & (1ULL<<0))
			svm_enable_lbrv(svm);
		else
			svm_disable_lbrv(svm);
		break;
	case MSR_VM_HSAVE_PA:
		svm->nested.hsave_msr = data;
		break;
	case MSR_VM_CR:
		return svm_set_vm_cr(vcpu, data);
	case MSR_VM_IGNNE:
		vcpu_unimpl(vcpu, "unimplemented wrmsr: 0x%x data 0x%llx\n", ecx, data);
		break;
	case MSR_F10H_DECFG: {
		struct kvm_msr_entry msr_entry;

		msr_entry.index = msr->index;
		if (svm_get_msr_feature(&msr_entry))
			return 1;

		/* Check the supported bits */
		if (data & ~msr_entry.data)
			return 1;

		/* Don't allow the guest to change a bit, #GP */
		if (!msr->host_initiated && (data ^ msr_entry.data))
			return 1;

		svm->msr_decfg = data;
		break;
	}
	case MSR_IA32_APICBASE:
		if (kvm_vcpu_apicv_active(vcpu))
			avic_update_vapic_bar(to_svm(vcpu), data);
		/* Fall through */
	default:
		return kvm_set_msr_common(vcpu, msr);
	}
	return 0;
}

static int wrmsr_interception(struct vcpu_svm *svm)
{
	return kvm_emulate_wrmsr(&svm->vcpu);
}

static int msr_interception(struct vcpu_svm *svm)
{
	if (svm->vmcb->control.exit_info_1)
		return wrmsr_interception(svm);
	else
		return rdmsr_interception(svm);
}

static int interrupt_window_interception(struct vcpu_svm *svm)
{
	kvm_make_request(KVM_REQ_EVENT, &svm->vcpu);
	svm_clear_vintr(svm);

	/*
	 * For AVIC, the only reason to end up here is ExtINTs.
	 * In this case AVIC was temporarily disabled for
	 * requesting the IRQ window and we have to re-enable it.
	 */
	svm_toggle_avic_for_irq_window(&svm->vcpu, true);

	++svm->vcpu.stat.irq_window_exits;
	return 1;
}

static int pause_interception(struct vcpu_svm *svm)
{
	struct kvm_vcpu *vcpu = &svm->vcpu;
	bool in_kernel = (svm_get_cpl(vcpu) == 0);

	if (pause_filter_thresh)
		grow_ple_window(vcpu);

	kvm_vcpu_on_spin(vcpu, in_kernel);
	return 1;
}

static int nop_interception(struct vcpu_svm *svm)
{
	return kvm_skip_emulated_instruction(&(svm->vcpu));
}

static int monitor_interception(struct vcpu_svm *svm)
{
	printk_once(KERN_WARNING "kvm: MONITOR instruction emulated as NOP!\n");
	return nop_interception(svm);
}

static int mwait_interception(struct vcpu_svm *svm)
{
	printk_once(KERN_WARNING "kvm: MWAIT instruction emulated as NOP!\n");
	return nop_interception(svm);
}

static int (*const svm_exit_handlers[])(struct vcpu_svm *svm) = {
	[SVM_EXIT_READ_CR0]			= cr_interception,
	[SVM_EXIT_READ_CR3]			= cr_interception,
	[SVM_EXIT_READ_CR4]			= cr_interception,
	[SVM_EXIT_READ_CR8]			= cr_interception,
	[SVM_EXIT_CR0_SEL_WRITE]		= cr_interception,
	[SVM_EXIT_WRITE_CR0]			= cr_interception,
	[SVM_EXIT_WRITE_CR3]			= cr_interception,
	[SVM_EXIT_WRITE_CR4]			= cr_interception,
	[SVM_EXIT_WRITE_CR8]			= cr8_write_interception,
	[SVM_EXIT_READ_DR0]			= dr_interception,
	[SVM_EXIT_READ_DR1]			= dr_interception,
	[SVM_EXIT_READ_DR2]			= dr_interception,
	[SVM_EXIT_READ_DR3]			= dr_interception,
	[SVM_EXIT_READ_DR4]			= dr_interception,
	[SVM_EXIT_READ_DR5]			= dr_interception,
	[SVM_EXIT_READ_DR6]			= dr_interception,
	[SVM_EXIT_READ_DR7]			= dr_interception,
	[SVM_EXIT_WRITE_DR0]			= dr_interception,
	[SVM_EXIT_WRITE_DR1]			= dr_interception,
	[SVM_EXIT_WRITE_DR2]			= dr_interception,
	[SVM_EXIT_WRITE_DR3]			= dr_interception,
	[SVM_EXIT_WRITE_DR4]			= dr_interception,
	[SVM_EXIT_WRITE_DR5]			= dr_interception,
	[SVM_EXIT_WRITE_DR6]			= dr_interception,
	[SVM_EXIT_WRITE_DR7]			= dr_interception,
	[SVM_EXIT_EXCP_BASE + DB_VECTOR]	= db_interception,
	[SVM_EXIT_EXCP_BASE + BP_VECTOR]	= bp_interception,
	[SVM_EXIT_EXCP_BASE + UD_VECTOR]	= ud_interception,
	[SVM_EXIT_EXCP_BASE + PF_VECTOR]	= pf_interception,
	[SVM_EXIT_EXCP_BASE + MC_VECTOR]	= mc_interception,
	[SVM_EXIT_EXCP_BASE + AC_VECTOR]	= ac_interception,
	[SVM_EXIT_EXCP_BASE + GP_VECTOR]	= gp_interception,
	[SVM_EXIT_INTR]				= intr_interception,
	[SVM_EXIT_NMI]				= nmi_interception,
	[SVM_EXIT_SMI]				= nop_on_interception,
	[SVM_EXIT_INIT]				= nop_on_interception,
	[SVM_EXIT_VINTR]			= interrupt_window_interception,
	[SVM_EXIT_RDPMC]			= rdpmc_interception,
	[SVM_EXIT_CPUID]			= cpuid_interception,
	[SVM_EXIT_IRET]                         = iret_interception,
	[SVM_EXIT_INVD]                         = emulate_on_interception,
	[SVM_EXIT_PAUSE]			= pause_interception,
	[SVM_EXIT_HLT]				= halt_interception,
	[SVM_EXIT_INVLPG]			= invlpg_interception,
	[SVM_EXIT_INVLPGA]			= invlpga_interception,
	[SVM_EXIT_IOIO]				= io_interception,
	[SVM_EXIT_MSR]				= msr_interception,
	[SVM_EXIT_TASK_SWITCH]			= task_switch_interception,
	[SVM_EXIT_SHUTDOWN]			= shutdown_interception,
	[SVM_EXIT_VMRUN]			= vmrun_interception,
	[SVM_EXIT_VMMCALL]			= vmmcall_interception,
	[SVM_EXIT_VMLOAD]			= vmload_interception,
	[SVM_EXIT_VMSAVE]			= vmsave_interception,
	[SVM_EXIT_STGI]				= stgi_interception,
	[SVM_EXIT_CLGI]				= clgi_interception,
	[SVM_EXIT_SKINIT]			= skinit_interception,
	[SVM_EXIT_WBINVD]                       = wbinvd_interception,
	[SVM_EXIT_MONITOR]			= monitor_interception,
	[SVM_EXIT_MWAIT]			= mwait_interception,
	[SVM_EXIT_XSETBV]			= xsetbv_interception,
	[SVM_EXIT_RDPRU]			= rdpru_interception,
	[SVM_EXIT_NPF]				= npf_interception,
	[SVM_EXIT_RSM]                          = rsm_interception,
	[SVM_EXIT_AVIC_INCOMPLETE_IPI]		= avic_incomplete_ipi_interception,
	[SVM_EXIT_AVIC_UNACCELERATED_ACCESS]	= avic_unaccelerated_access_interception,
};

static void dump_vmcb(struct kvm_vcpu *vcpu)
{
	struct vcpu_svm *svm = to_svm(vcpu);
	struct vmcb_control_area *control = &svm->vmcb->control;
	struct vmcb_save_area *save = &svm->vmcb->save;

	if (!dump_invalid_vmcb) {
		pr_warn_ratelimited("set kvm_amd.dump_invalid_vmcb=1 to dump internal KVM state.\n");
		return;
	}

	pr_err("VMCB Control Area:\n");
	pr_err("%-20s%04x\n", "cr_read:", control->intercept_cr & 0xffff);
	pr_err("%-20s%04x\n", "cr_write:", control->intercept_cr >> 16);
	pr_err("%-20s%04x\n", "dr_read:", control->intercept_dr & 0xffff);
	pr_err("%-20s%04x\n", "dr_write:", control->intercept_dr >> 16);
	pr_err("%-20s%08x\n", "exceptions:", control->intercept_exceptions);
	pr_err("%-20s%016llx\n", "intercepts:", control->intercept);
	pr_err("%-20s%d\n", "pause filter count:", control->pause_filter_count);
	pr_err("%-20s%d\n", "pause filter threshold:",
	       control->pause_filter_thresh);
	pr_err("%-20s%016llx\n", "iopm_base_pa:", control->iopm_base_pa);
	pr_err("%-20s%016llx\n", "msrpm_base_pa:", control->msrpm_base_pa);
	pr_err("%-20s%016llx\n", "tsc_offset:", control->tsc_offset);
	pr_err("%-20s%d\n", "asid:", control->asid);
	pr_err("%-20s%d\n", "tlb_ctl:", control->tlb_ctl);
	pr_err("%-20s%08x\n", "int_ctl:", control->int_ctl);
	pr_err("%-20s%08x\n", "int_vector:", control->int_vector);
	pr_err("%-20s%08x\n", "int_state:", control->int_state);
	pr_err("%-20s%08x\n", "exit_code:", control->exit_code);
	pr_err("%-20s%016llx\n", "exit_info1:", control->exit_info_1);
	pr_err("%-20s%016llx\n", "exit_info2:", control->exit_info_2);
	pr_err("%-20s%08x\n", "exit_int_info:", control->exit_int_info);
	pr_err("%-20s%08x\n", "exit_int_info_err:", control->exit_int_info_err);
	pr_err("%-20s%lld\n", "nested_ctl:", control->nested_ctl);
	pr_err("%-20s%016llx\n", "nested_cr3:", control->nested_cr3);
	pr_err("%-20s%016llx\n", "avic_vapic_bar:", control->avic_vapic_bar);
	pr_err("%-20s%08x\n", "event_inj:", control->event_inj);
	pr_err("%-20s%08x\n", "event_inj_err:", control->event_inj_err);
	pr_err("%-20s%lld\n", "virt_ext:", control->virt_ext);
	pr_err("%-20s%016llx\n", "next_rip:", control->next_rip);
	pr_err("%-20s%016llx\n", "avic_backing_page:", control->avic_backing_page);
	pr_err("%-20s%016llx\n", "avic_logical_id:", control->avic_logical_id);
	pr_err("%-20s%016llx\n", "avic_physical_id:", control->avic_physical_id);
	pr_err("VMCB State Save Area:\n");
	pr_err("%-5s s: %04x a: %04x l: %08x b: %016llx\n",
	       "es:",
	       save->es.selector, save->es.attrib,
	       save->es.limit, save->es.base);
	pr_err("%-5s s: %04x a: %04x l: %08x b: %016llx\n",
	       "cs:",
	       save->cs.selector, save->cs.attrib,
	       save->cs.limit, save->cs.base);
	pr_err("%-5s s: %04x a: %04x l: %08x b: %016llx\n",
	       "ss:",
	       save->ss.selector, save->ss.attrib,
	       save->ss.limit, save->ss.base);
	pr_err("%-5s s: %04x a: %04x l: %08x b: %016llx\n",
	       "ds:",
	       save->ds.selector, save->ds.attrib,
	       save->ds.limit, save->ds.base);
	pr_err("%-5s s: %04x a: %04x l: %08x b: %016llx\n",
	       "fs:",
	       save->fs.selector, save->fs.attrib,
	       save->fs.limit, save->fs.base);
	pr_err("%-5s s: %04x a: %04x l: %08x b: %016llx\n",
	       "gs:",
	       save->gs.selector, save->gs.attrib,
	       save->gs.limit, save->gs.base);
	pr_err("%-5s s: %04x a: %04x l: %08x b: %016llx\n",
	       "gdtr:",
	       save->gdtr.selector, save->gdtr.attrib,
	       save->gdtr.limit, save->gdtr.base);
	pr_err("%-5s s: %04x a: %04x l: %08x b: %016llx\n",
	       "ldtr:",
	       save->ldtr.selector, save->ldtr.attrib,
	       save->ldtr.limit, save->ldtr.base);
	pr_err("%-5s s: %04x a: %04x l: %08x b: %016llx\n",
	       "idtr:",
	       save->idtr.selector, save->idtr.attrib,
	       save->idtr.limit, save->idtr.base);
	pr_err("%-5s s: %04x a: %04x l: %08x b: %016llx\n",
	       "tr:",
	       save->tr.selector, save->tr.attrib,
	       save->tr.limit, save->tr.base);
	pr_err("cpl:            %d                efer:         %016llx\n",
		save->cpl, save->efer);
	pr_err("%-15s %016llx %-13s %016llx\n",
	       "cr0:", save->cr0, "cr2:", save->cr2);
	pr_err("%-15s %016llx %-13s %016llx\n",
	       "cr3:", save->cr3, "cr4:", save->cr4);
	pr_err("%-15s %016llx %-13s %016llx\n",
	       "dr6:", save->dr6, "dr7:", save->dr7);
	pr_err("%-15s %016llx %-13s %016llx\n",
	       "rip:", save->rip, "rflags:", save->rflags);
	pr_err("%-15s %016llx %-13s %016llx\n",
	       "rsp:", save->rsp, "rax:", save->rax);
	pr_err("%-15s %016llx %-13s %016llx\n",
	       "star:", save->star, "lstar:", save->lstar);
	pr_err("%-15s %016llx %-13s %016llx\n",
	       "cstar:", save->cstar, "sfmask:", save->sfmask);
	pr_err("%-15s %016llx %-13s %016llx\n",
	       "kernel_gs_base:", save->kernel_gs_base,
	       "sysenter_cs:", save->sysenter_cs);
	pr_err("%-15s %016llx %-13s %016llx\n",
	       "sysenter_esp:", save->sysenter_esp,
	       "sysenter_eip:", save->sysenter_eip);
	pr_err("%-15s %016llx %-13s %016llx\n",
	       "gpat:", save->g_pat, "dbgctl:", save->dbgctl);
	pr_err("%-15s %016llx %-13s %016llx\n",
	       "br_from:", save->br_from, "br_to:", save->br_to);
	pr_err("%-15s %016llx %-13s %016llx\n",
	       "excp_from:", save->last_excp_from,
	       "excp_to:", save->last_excp_to);
}

static void svm_get_exit_info(struct kvm_vcpu *vcpu, u64 *info1, u64 *info2)
{
	struct vmcb_control_area *control = &to_svm(vcpu)->vmcb->control;

	*info1 = control->exit_info_1;
	*info2 = control->exit_info_2;
}

static int handle_exit(struct kvm_vcpu *vcpu, fastpath_t exit_fastpath)
{
	struct vcpu_svm *svm = to_svm(vcpu);
	struct kvm_run *kvm_run = vcpu->run;
	u32 exit_code = svm->vmcb->control.exit_code;

	trace_kvm_exit(exit_code, vcpu, KVM_ISA_SVM);

	if (!is_cr_intercept(svm, INTERCEPT_CR0_WRITE))
		vcpu->arch.cr0 = svm->vmcb->save.cr0;
	if (npt_enabled)
		vcpu->arch.cr3 = svm->vmcb->save.cr3;

	svm_complete_interrupts(svm);

	if (is_guest_mode(vcpu)) {
		int vmexit;

		trace_kvm_nested_vmexit(svm->vmcb->save.rip, exit_code,
					svm->vmcb->control.exit_info_1,
					svm->vmcb->control.exit_info_2,
					svm->vmcb->control.exit_int_info,
					svm->vmcb->control.exit_int_info_err,
					KVM_ISA_SVM);

		vmexit = nested_svm_exit_special(svm);

		if (vmexit == NESTED_EXIT_CONTINUE)
			vmexit = nested_svm_exit_handled(svm);

		if (vmexit == NESTED_EXIT_DONE)
			return 1;
	}

	if (svm->vmcb->control.exit_code == SVM_EXIT_ERR) {
		kvm_run->exit_reason = KVM_EXIT_FAIL_ENTRY;
		kvm_run->fail_entry.hardware_entry_failure_reason
			= svm->vmcb->control.exit_code;
		dump_vmcb(vcpu);
		return 0;
	}

	if (is_external_interrupt(svm->vmcb->control.exit_int_info) &&
	    exit_code != SVM_EXIT_EXCP_BASE + PF_VECTOR &&
	    exit_code != SVM_EXIT_NPF && exit_code != SVM_EXIT_TASK_SWITCH &&
	    exit_code != SVM_EXIT_INTR && exit_code != SVM_EXIT_NMI)
		printk(KERN_ERR "%s: unexpected exit_int_info 0x%x "
		       "exit_code 0x%x\n",
		       __func__, svm->vmcb->control.exit_int_info,
		       exit_code);

	if (exit_fastpath != EXIT_FASTPATH_NONE)
		return 1;

	if (exit_code >= ARRAY_SIZE(svm_exit_handlers)
	    || !svm_exit_handlers[exit_code]) {
		vcpu_unimpl(vcpu, "svm: unexpected exit reason 0x%x\n", exit_code);
		dump_vmcb(vcpu);
		vcpu->run->exit_reason = KVM_EXIT_INTERNAL_ERROR;
		vcpu->run->internal.suberror =
			KVM_INTERNAL_ERROR_UNEXPECTED_EXIT_REASON;
		vcpu->run->internal.ndata = 1;
		vcpu->run->internal.data[0] = exit_code;
		return 0;
	}

#ifdef CONFIG_RETPOLINE
	if (exit_code == SVM_EXIT_MSR)
		return msr_interception(svm);
	else if (exit_code == SVM_EXIT_VINTR)
		return interrupt_window_interception(svm);
	else if (exit_code == SVM_EXIT_INTR)
		return intr_interception(svm);
	else if (exit_code == SVM_EXIT_HLT)
		return halt_interception(svm);
	else if (exit_code == SVM_EXIT_NPF)
		return npf_interception(svm);
#endif
	return svm_exit_handlers[exit_code](svm);
}

static void reload_tss(struct kvm_vcpu *vcpu)
{
	int cpu = raw_smp_processor_id();

	struct svm_cpu_data *sd = per_cpu(svm_data, cpu);
	sd->tss_desc->type = 9; /* available 32/64-bit TSS */
	load_TR_desc();
}

static void pre_svm_run(struct vcpu_svm *svm)
{
	int cpu = raw_smp_processor_id();

	struct svm_cpu_data *sd = per_cpu(svm_data, cpu);

	if (sev_guest(svm->vcpu.kvm))
		return pre_sev_run(svm, cpu);

	/* FIXME: handle wraparound of asid_generation */
	if (svm->asid_generation != sd->asid_generation)
		new_asid(svm, sd);
}

static void svm_inject_nmi(struct kvm_vcpu *vcpu)
{
	struct vcpu_svm *svm = to_svm(vcpu);

	svm->vmcb->control.event_inj = SVM_EVTINJ_VALID | SVM_EVTINJ_TYPE_NMI;
	vcpu->arch.hflags |= HF_NMI_MASK;
	set_intercept(svm, INTERCEPT_IRET);
	++vcpu->stat.nmi_injections;
}

static void svm_set_irq(struct kvm_vcpu *vcpu)
{
	struct vcpu_svm *svm = to_svm(vcpu);

	BUG_ON(!(gif_set(svm)));

	trace_kvm_inj_virq(vcpu->arch.interrupt.nr);
	++vcpu->stat.irq_injections;

	svm->vmcb->control.event_inj = vcpu->arch.interrupt.nr |
		SVM_EVTINJ_VALID | SVM_EVTINJ_TYPE_INTR;
}

static void update_cr8_intercept(struct kvm_vcpu *vcpu, int tpr, int irr)
{
	struct vcpu_svm *svm = to_svm(vcpu);

	if (svm_nested_virtualize_tpr(vcpu))
		return;

	clr_cr_intercept(svm, INTERCEPT_CR8_WRITE);

	if (irr == -1)
		return;

	if (tpr >= irr)
		set_cr_intercept(svm, INTERCEPT_CR8_WRITE);
}

bool svm_nmi_blocked(struct kvm_vcpu *vcpu)
{
	struct vcpu_svm *svm = to_svm(vcpu);
	struct vmcb *vmcb = svm->vmcb;
	bool ret;

	if (!gif_set(svm))
		return true;

	if (is_guest_mode(vcpu) && nested_exit_on_nmi(svm))
		return false;

	ret = (vmcb->control.int_state & SVM_INTERRUPT_SHADOW_MASK) ||
	      (svm->vcpu.arch.hflags & HF_NMI_MASK);

	return ret;
}

static int svm_nmi_allowed(struct kvm_vcpu *vcpu, bool for_injection)
{
	struct vcpu_svm *svm = to_svm(vcpu);
	if (svm->nested.nested_run_pending)
		return -EBUSY;

	/* An NMI must not be injected into L2 if it's supposed to VM-Exit.  */
	if (for_injection && is_guest_mode(vcpu) && nested_exit_on_nmi(svm))
		return -EBUSY;

	return !svm_nmi_blocked(vcpu);
}

static bool svm_get_nmi_mask(struct kvm_vcpu *vcpu)
{
	struct vcpu_svm *svm = to_svm(vcpu);

	return !!(svm->vcpu.arch.hflags & HF_NMI_MASK);
}

static void svm_set_nmi_mask(struct kvm_vcpu *vcpu, bool masked)
{
	struct vcpu_svm *svm = to_svm(vcpu);

	if (masked) {
		svm->vcpu.arch.hflags |= HF_NMI_MASK;
		set_intercept(svm, INTERCEPT_IRET);
	} else {
		svm->vcpu.arch.hflags &= ~HF_NMI_MASK;
		clr_intercept(svm, INTERCEPT_IRET);
	}
}

bool svm_interrupt_blocked(struct kvm_vcpu *vcpu)
{
	struct vcpu_svm *svm = to_svm(vcpu);
	struct vmcb *vmcb = svm->vmcb;

	if (!gif_set(svm))
		return true;

	if (is_guest_mode(vcpu)) {
		/* As long as interrupts are being delivered...  */
		if ((svm->nested.ctl.int_ctl & V_INTR_MASKING_MASK)
		    ? !(svm->nested.hsave->save.rflags & X86_EFLAGS_IF)
		    : !(kvm_get_rflags(vcpu) & X86_EFLAGS_IF))
			return true;

		/* ... vmexits aren't blocked by the interrupt shadow  */
		if (nested_exit_on_intr(svm))
			return false;
	} else {
		if (!(kvm_get_rflags(vcpu) & X86_EFLAGS_IF))
			return true;
	}

	return (vmcb->control.int_state & SVM_INTERRUPT_SHADOW_MASK);
}

static int svm_interrupt_allowed(struct kvm_vcpu *vcpu, bool for_injection)
{
	struct vcpu_svm *svm = to_svm(vcpu);
	if (svm->nested.nested_run_pending)
		return -EBUSY;

	/*
	 * An IRQ must not be injected into L2 if it's supposed to VM-Exit,
	 * e.g. if the IRQ arrived asynchronously after checking nested events.
	 */
	if (for_injection && is_guest_mode(vcpu) && nested_exit_on_intr(svm))
		return -EBUSY;

	return !svm_interrupt_blocked(vcpu);
}

static void enable_irq_window(struct kvm_vcpu *vcpu)
{
	struct vcpu_svm *svm = to_svm(vcpu);

	/*
	 * In case GIF=0 we can't rely on the CPU to tell us when GIF becomes
	 * 1, because that's a separate STGI/VMRUN intercept.  The next time we
	 * get that intercept, this function will be called again though and
	 * we'll get the vintr intercept. However, if the vGIF feature is
	 * enabled, the STGI interception will not occur. Enable the irq
	 * window under the assumption that the hardware will set the GIF.
	 */
	if (vgif_enabled(svm) || gif_set(svm)) {
		/*
		 * IRQ window is not needed when AVIC is enabled,
		 * unless we have pending ExtINT since it cannot be injected
		 * via AVIC. In such case, we need to temporarily disable AVIC,
		 * and fallback to injecting IRQ via V_IRQ.
		 */
		svm_toggle_avic_for_irq_window(vcpu, false);
		svm_set_vintr(svm);
	}
}

static void enable_nmi_window(struct kvm_vcpu *vcpu)
{
	struct vcpu_svm *svm = to_svm(vcpu);

	if ((svm->vcpu.arch.hflags & (HF_NMI_MASK | HF_IRET_MASK))
	    == HF_NMI_MASK)
		return; /* IRET will cause a vm exit */

	if (!gif_set(svm)) {
		if (vgif_enabled(svm))
			set_intercept(svm, INTERCEPT_STGI);
		return; /* STGI will cause a vm exit */
	}

	/*
	 * Something prevents NMI from been injected. Single step over possible
	 * problem (IRET or exception injection or interrupt shadow)
	 */
	svm->nmi_singlestep_guest_rflags = svm_get_rflags(vcpu);
	svm->nmi_singlestep = true;
	svm->vmcb->save.rflags |= (X86_EFLAGS_TF | X86_EFLAGS_RF);
}

static int svm_set_tss_addr(struct kvm *kvm, unsigned int addr)
{
	return 0;
}

static int svm_set_identity_map_addr(struct kvm *kvm, u64 ident_addr)
{
	return 0;
}

void svm_flush_tlb(struct kvm_vcpu *vcpu)
{
	struct vcpu_svm *svm = to_svm(vcpu);

	/*
	 * Flush only the current ASID even if the TLB flush was invoked via
	 * kvm_flush_remote_tlbs().  Although flushing remote TLBs requires all
	 * ASIDs to be flushed, KVM uses a single ASID for L1 and L2, and
	 * unconditionally does a TLB flush on both nested VM-Enter and nested
	 * VM-Exit (via kvm_mmu_reset_context()).
	 */
	if (static_cpu_has(X86_FEATURE_FLUSHBYASID))
		svm->vmcb->control.tlb_ctl = TLB_CONTROL_FLUSH_ASID;
	else
		svm->asid_generation--;
}

static void svm_flush_tlb_gva(struct kvm_vcpu *vcpu, gva_t gva)
{
	struct vcpu_svm *svm = to_svm(vcpu);

	invlpga(gva, svm->vmcb->control.asid);
}

static void svm_prepare_guest_switch(struct kvm_vcpu *vcpu)
{
}

static inline void sync_cr8_to_lapic(struct kvm_vcpu *vcpu)
{
	struct vcpu_svm *svm = to_svm(vcpu);

	if (svm_nested_virtualize_tpr(vcpu))
		return;

	if (!is_cr_intercept(svm, INTERCEPT_CR8_WRITE)) {
		int cr8 = svm->vmcb->control.int_ctl & V_TPR_MASK;
		kvm_set_cr8(vcpu, cr8);
	}
}

static inline void sync_lapic_to_cr8(struct kvm_vcpu *vcpu)
{
	struct vcpu_svm *svm = to_svm(vcpu);
	u64 cr8;

	if (svm_nested_virtualize_tpr(vcpu) ||
	    kvm_vcpu_apicv_active(vcpu))
		return;

	cr8 = kvm_get_cr8(vcpu);
	svm->vmcb->control.int_ctl &= ~V_TPR_MASK;
	svm->vmcb->control.int_ctl |= cr8 & V_TPR_MASK;
}

static void svm_complete_interrupts(struct vcpu_svm *svm)
{
	u8 vector;
	int type;
	u32 exitintinfo = svm->vmcb->control.exit_int_info;
	unsigned int3_injected = svm->int3_injected;

	svm->int3_injected = 0;

	/*
	 * If we've made progress since setting HF_IRET_MASK, we've
	 * executed an IRET and can allow NMI injection.
	 */
	if ((svm->vcpu.arch.hflags & HF_IRET_MASK)
	    && kvm_rip_read(&svm->vcpu) != svm->nmi_iret_rip) {
		svm->vcpu.arch.hflags &= ~(HF_NMI_MASK | HF_IRET_MASK);
		kvm_make_request(KVM_REQ_EVENT, &svm->vcpu);
	}

	svm->vcpu.arch.nmi_injected = false;
	kvm_clear_exception_queue(&svm->vcpu);
	kvm_clear_interrupt_queue(&svm->vcpu);

	if (!(exitintinfo & SVM_EXITINTINFO_VALID))
		return;

	kvm_make_request(KVM_REQ_EVENT, &svm->vcpu);

	vector = exitintinfo & SVM_EXITINTINFO_VEC_MASK;
	type = exitintinfo & SVM_EXITINTINFO_TYPE_MASK;

	switch (type) {
	case SVM_EXITINTINFO_TYPE_NMI:
		svm->vcpu.arch.nmi_injected = true;
		break;
	case SVM_EXITINTINFO_TYPE_EXEPT:
		/*
		 * In case of software exceptions, do not reinject the vector,
		 * but re-execute the instruction instead. Rewind RIP first
		 * if we emulated INT3 before.
		 */
		if (kvm_exception_is_soft(vector)) {
			if (vector == BP_VECTOR && int3_injected &&
			    kvm_is_linear_rip(&svm->vcpu, svm->int3_rip))
				kvm_rip_write(&svm->vcpu,
					      kvm_rip_read(&svm->vcpu) -
					      int3_injected);
			break;
		}
		if (exitintinfo & SVM_EXITINTINFO_VALID_ERR) {
			u32 err = svm->vmcb->control.exit_int_info_err;
			kvm_requeue_exception_e(&svm->vcpu, vector, err);

		} else
			kvm_requeue_exception(&svm->vcpu, vector);
		break;
	case SVM_EXITINTINFO_TYPE_INTR:
		kvm_queue_interrupt(&svm->vcpu, vector, false);
		break;
	default:
		break;
	}
}

static void svm_cancel_injection(struct kvm_vcpu *vcpu)
{
	struct vcpu_svm *svm = to_svm(vcpu);
	struct vmcb_control_area *control = &svm->vmcb->control;

	control->exit_int_info = control->event_inj;
	control->exit_int_info_err = control->event_inj_err;
	control->event_inj = 0;
	svm_complete_interrupts(svm);
}

static fastpath_t svm_exit_handlers_fastpath(struct kvm_vcpu *vcpu)
{
	if (!is_guest_mode(vcpu) &&
	    to_svm(vcpu)->vmcb->control.exit_code == SVM_EXIT_MSR &&
	    to_svm(vcpu)->vmcb->control.exit_info_1)
		return handle_fastpath_set_msr_irqoff(vcpu);

	return EXIT_FASTPATH_NONE;
}

void __svm_vcpu_run(unsigned long vmcb_pa, unsigned long *regs);

<<<<<<< HEAD
static fastpath_t svm_vcpu_run(struct kvm_vcpu *vcpu)
=======
static __no_kcsan fastpath_t svm_vcpu_run(struct kvm_vcpu *vcpu)
>>>>>>> 84569f32
{
	fastpath_t exit_fastpath;
	struct vcpu_svm *svm = to_svm(vcpu);

	svm->vmcb->save.rax = vcpu->arch.regs[VCPU_REGS_RAX];
	svm->vmcb->save.rsp = vcpu->arch.regs[VCPU_REGS_RSP];
	svm->vmcb->save.rip = vcpu->arch.regs[VCPU_REGS_RIP];

	/*
	 * Disable singlestep if we're injecting an interrupt/exception.
	 * We don't want our modified rflags to be pushed on the stack where
	 * we might not be able to easily reset them if we disabled NMI
	 * singlestep later.
	 */
	if (svm->nmi_singlestep && svm->vmcb->control.event_inj) {
		/*
		 * Event injection happens before external interrupts cause a
		 * vmexit and interrupts are disabled here, so smp_send_reschedule
		 * is enough to force an immediate vmexit.
		 */
		disable_nmi_singlestep(svm);
		smp_send_reschedule(vcpu->cpu);
	}

	pre_svm_run(svm);

	sync_lapic_to_cr8(vcpu);

	svm->vmcb->save.cr2 = vcpu->arch.cr2;

	/*
	 * Run with all-zero DR6 unless needed, so that we can get the exact cause
	 * of a #DB.
	 */
	if (unlikely(svm->vcpu.arch.switch_db_regs & KVM_DEBUGREG_WONT_EXIT))
		svm_set_dr6(svm, vcpu->arch.dr6);
	else
		svm_set_dr6(svm, DR6_FIXED_1 | DR6_RTM);

	clgi();
	kvm_load_guest_xsave_state(vcpu);

	if (lapic_in_kernel(vcpu) &&
		vcpu->arch.apic->lapic_timer.timer_advance_ns)
		kvm_wait_lapic_expire(vcpu);

	/*
	 * If this vCPU has touched SPEC_CTRL, restore the guest's value if
	 * it's non-zero. Since vmentry is serialising on affected CPUs, there
	 * is no need to worry about the conditional branch over the wrmsr
	 * being speculatively taken.
	 */
	x86_spec_ctrl_set_guest(svm->spec_ctrl, svm->virt_spec_ctrl);

	__svm_vcpu_run(svm->vmcb_pa, (unsigned long *)&svm->vcpu.arch.regs);

#ifdef CONFIG_X86_64
	wrmsrl(MSR_GS_BASE, svm->host.gs_base);
#else
	loadsegment(fs, svm->host.fs);
#ifndef CONFIG_X86_32_LAZY_GS
	loadsegment(gs, svm->host.gs);
#endif
#endif

	/*
	 * We do not use IBRS in the kernel. If this vCPU has used the
	 * SPEC_CTRL MSR it may have left it on; save the value and
	 * turn it off. This is much more efficient than blindly adding
	 * it to the atomic save/restore list. Especially as the former
	 * (Saving guest MSRs on vmexit) doesn't even exist in KVM.
	 *
	 * For non-nested case:
	 * If the L01 MSR bitmap does not intercept the MSR, then we need to
	 * save it.
	 *
	 * For nested case:
	 * If the L02 MSR bitmap does not intercept the MSR, then we need to
	 * save it.
	 */
	if (unlikely(!msr_write_intercepted(vcpu, MSR_IA32_SPEC_CTRL)))
		svm->spec_ctrl = native_read_msr(MSR_IA32_SPEC_CTRL);

	reload_tss(vcpu);

	x86_spec_ctrl_restore_host(svm->spec_ctrl, svm->virt_spec_ctrl);

	vcpu->arch.cr2 = svm->vmcb->save.cr2;
	vcpu->arch.regs[VCPU_REGS_RAX] = svm->vmcb->save.rax;
	vcpu->arch.regs[VCPU_REGS_RSP] = svm->vmcb->save.rsp;
	vcpu->arch.regs[VCPU_REGS_RIP] = svm->vmcb->save.rip;

	if (unlikely(svm->vmcb->control.exit_code == SVM_EXIT_NMI))
		kvm_before_interrupt(&svm->vcpu);

	kvm_load_host_xsave_state(vcpu);
	stgi();

	/* Any pending NMI will happen here */
	exit_fastpath = svm_exit_handlers_fastpath(vcpu);

	if (unlikely(svm->vmcb->control.exit_code == SVM_EXIT_NMI))
		kvm_after_interrupt(&svm->vcpu);

	sync_cr8_to_lapic(vcpu);

	svm->next_rip = 0;
	if (is_guest_mode(&svm->vcpu)) {
		sync_nested_vmcb_control(svm);
		svm->nested.nested_run_pending = 0;
	}

	svm->vmcb->control.tlb_ctl = TLB_CONTROL_DO_NOTHING;

	/* if exit due to PF check for async PF */
	if (svm->vmcb->control.exit_code == SVM_EXIT_EXCP_BASE + PF_VECTOR)
		svm->vcpu.arch.apf.host_apf_flags =
			kvm_read_and_reset_apf_flags();

	if (npt_enabled) {
		vcpu->arch.regs_avail &= ~(1 << VCPU_EXREG_PDPTR);
		vcpu->arch.regs_dirty &= ~(1 << VCPU_EXREG_PDPTR);
	}

	/*
	 * We need to handle MC intercepts here before the vcpu has a chance to
	 * change the physical cpu
	 */
	if (unlikely(svm->vmcb->control.exit_code ==
		     SVM_EXIT_EXCP_BASE + MC_VECTOR))
		svm_handle_mce(svm);

	mark_all_clean(svm->vmcb);
	return exit_fastpath;
}

static void svm_load_mmu_pgd(struct kvm_vcpu *vcpu, unsigned long root)
{
	struct vcpu_svm *svm = to_svm(vcpu);
	unsigned long cr3;

	cr3 = __sme_set(root);
	if (npt_enabled) {
		svm->vmcb->control.nested_cr3 = cr3;
		mark_dirty(svm->vmcb, VMCB_NPT);

		/* Loading L2's CR3 is handled by enter_svm_guest_mode.  */
		if (!test_bit(VCPU_EXREG_CR3, (ulong *)&vcpu->arch.regs_avail))
			return;
		cr3 = vcpu->arch.cr3;
	}

	svm->vmcb->save.cr3 = cr3;
	mark_dirty(svm->vmcb, VMCB_CR);
}

static int is_disabled(void)
{
	u64 vm_cr;

	rdmsrl(MSR_VM_CR, vm_cr);
	if (vm_cr & (1 << SVM_VM_CR_SVM_DISABLE))
		return 1;

	return 0;
}

static void
svm_patch_hypercall(struct kvm_vcpu *vcpu, unsigned char *hypercall)
{
	/*
	 * Patch in the VMMCALL instruction:
	 */
	hypercall[0] = 0x0f;
	hypercall[1] = 0x01;
	hypercall[2] = 0xd9;
}

static int __init svm_check_processor_compat(void)
{
	return 0;
}

static bool svm_cpu_has_accelerated_tpr(void)
{
	return false;
}

static bool svm_has_emulated_msr(u32 index)
{
	switch (index) {
	case MSR_IA32_MCG_EXT_CTL:
	case MSR_IA32_VMX_BASIC ... MSR_IA32_VMX_VMFUNC:
		return false;
	default:
		break;
	}

	return true;
}

static u64 svm_get_mt_mask(struct kvm_vcpu *vcpu, gfn_t gfn, bool is_mmio)
{
	return 0;
}

static void svm_cpuid_update(struct kvm_vcpu *vcpu)
{
	struct vcpu_svm *svm = to_svm(vcpu);

	vcpu->arch.xsaves_enabled = guest_cpuid_has(vcpu, X86_FEATURE_XSAVE) &&
				    boot_cpu_has(X86_FEATURE_XSAVE) &&
				    boot_cpu_has(X86_FEATURE_XSAVES);

	/* Update nrips enabled cache */
	svm->nrips_enabled = kvm_cpu_cap_has(X86_FEATURE_NRIPS) &&
			     guest_cpuid_has(&svm->vcpu, X86_FEATURE_NRIPS);

	if (!kvm_vcpu_apicv_active(vcpu))
		return;

	/*
	 * AVIC does not work with an x2APIC mode guest. If the X2APIC feature
	 * is exposed to the guest, disable AVIC.
	 */
	if (guest_cpuid_has(vcpu, X86_FEATURE_X2APIC))
		kvm_request_apicv_update(vcpu->kvm, false,
					 APICV_INHIBIT_REASON_X2APIC);

	/*
	 * Currently, AVIC does not work with nested virtualization.
	 * So, we disable AVIC when cpuid for SVM is set in the L1 guest.
	 */
	if (nested && guest_cpuid_has(vcpu, X86_FEATURE_SVM))
		kvm_request_apicv_update(vcpu->kvm, false,
					 APICV_INHIBIT_REASON_NESTED);
}

static bool svm_has_wbinvd_exit(void)
{
	return true;
}

#define PRE_EX(exit)  { .exit_code = (exit), \
			.stage = X86_ICPT_PRE_EXCEPT, }
#define POST_EX(exit) { .exit_code = (exit), \
			.stage = X86_ICPT_POST_EXCEPT, }
#define POST_MEM(exit) { .exit_code = (exit), \
			.stage = X86_ICPT_POST_MEMACCESS, }

static const struct __x86_intercept {
	u32 exit_code;
	enum x86_intercept_stage stage;
} x86_intercept_map[] = {
	[x86_intercept_cr_read]		= POST_EX(SVM_EXIT_READ_CR0),
	[x86_intercept_cr_write]	= POST_EX(SVM_EXIT_WRITE_CR0),
	[x86_intercept_clts]		= POST_EX(SVM_EXIT_WRITE_CR0),
	[x86_intercept_lmsw]		= POST_EX(SVM_EXIT_WRITE_CR0),
	[x86_intercept_smsw]		= POST_EX(SVM_EXIT_READ_CR0),
	[x86_intercept_dr_read]		= POST_EX(SVM_EXIT_READ_DR0),
	[x86_intercept_dr_write]	= POST_EX(SVM_EXIT_WRITE_DR0),
	[x86_intercept_sldt]		= POST_EX(SVM_EXIT_LDTR_READ),
	[x86_intercept_str]		= POST_EX(SVM_EXIT_TR_READ),
	[x86_intercept_lldt]		= POST_EX(SVM_EXIT_LDTR_WRITE),
	[x86_intercept_ltr]		= POST_EX(SVM_EXIT_TR_WRITE),
	[x86_intercept_sgdt]		= POST_EX(SVM_EXIT_GDTR_READ),
	[x86_intercept_sidt]		= POST_EX(SVM_EXIT_IDTR_READ),
	[x86_intercept_lgdt]		= POST_EX(SVM_EXIT_GDTR_WRITE),
	[x86_intercept_lidt]		= POST_EX(SVM_EXIT_IDTR_WRITE),
	[x86_intercept_vmrun]		= POST_EX(SVM_EXIT_VMRUN),
	[x86_intercept_vmmcall]		= POST_EX(SVM_EXIT_VMMCALL),
	[x86_intercept_vmload]		= POST_EX(SVM_EXIT_VMLOAD),
	[x86_intercept_vmsave]		= POST_EX(SVM_EXIT_VMSAVE),
	[x86_intercept_stgi]		= POST_EX(SVM_EXIT_STGI),
	[x86_intercept_clgi]		= POST_EX(SVM_EXIT_CLGI),
	[x86_intercept_skinit]		= POST_EX(SVM_EXIT_SKINIT),
	[x86_intercept_invlpga]		= POST_EX(SVM_EXIT_INVLPGA),
	[x86_intercept_rdtscp]		= POST_EX(SVM_EXIT_RDTSCP),
	[x86_intercept_monitor]		= POST_MEM(SVM_EXIT_MONITOR),
	[x86_intercept_mwait]		= POST_EX(SVM_EXIT_MWAIT),
	[x86_intercept_invlpg]		= POST_EX(SVM_EXIT_INVLPG),
	[x86_intercept_invd]		= POST_EX(SVM_EXIT_INVD),
	[x86_intercept_wbinvd]		= POST_EX(SVM_EXIT_WBINVD),
	[x86_intercept_wrmsr]		= POST_EX(SVM_EXIT_MSR),
	[x86_intercept_rdtsc]		= POST_EX(SVM_EXIT_RDTSC),
	[x86_intercept_rdmsr]		= POST_EX(SVM_EXIT_MSR),
	[x86_intercept_rdpmc]		= POST_EX(SVM_EXIT_RDPMC),
	[x86_intercept_cpuid]		= PRE_EX(SVM_EXIT_CPUID),
	[x86_intercept_rsm]		= PRE_EX(SVM_EXIT_RSM),
	[x86_intercept_pause]		= PRE_EX(SVM_EXIT_PAUSE),
	[x86_intercept_pushf]		= PRE_EX(SVM_EXIT_PUSHF),
	[x86_intercept_popf]		= PRE_EX(SVM_EXIT_POPF),
	[x86_intercept_intn]		= PRE_EX(SVM_EXIT_SWINT),
	[x86_intercept_iret]		= PRE_EX(SVM_EXIT_IRET),
	[x86_intercept_icebp]		= PRE_EX(SVM_EXIT_ICEBP),
	[x86_intercept_hlt]		= POST_EX(SVM_EXIT_HLT),
	[x86_intercept_in]		= POST_EX(SVM_EXIT_IOIO),
	[x86_intercept_ins]		= POST_EX(SVM_EXIT_IOIO),
	[x86_intercept_out]		= POST_EX(SVM_EXIT_IOIO),
	[x86_intercept_outs]		= POST_EX(SVM_EXIT_IOIO),
	[x86_intercept_xsetbv]		= PRE_EX(SVM_EXIT_XSETBV),
};

#undef PRE_EX
#undef POST_EX
#undef POST_MEM

static int svm_check_intercept(struct kvm_vcpu *vcpu,
			       struct x86_instruction_info *info,
			       enum x86_intercept_stage stage,
			       struct x86_exception *exception)
{
	struct vcpu_svm *svm = to_svm(vcpu);
	int vmexit, ret = X86EMUL_CONTINUE;
	struct __x86_intercept icpt_info;
	struct vmcb *vmcb = svm->vmcb;

	if (info->intercept >= ARRAY_SIZE(x86_intercept_map))
		goto out;

	icpt_info = x86_intercept_map[info->intercept];

	if (stage != icpt_info.stage)
		goto out;

	switch (icpt_info.exit_code) {
	case SVM_EXIT_READ_CR0:
		if (info->intercept == x86_intercept_cr_read)
			icpt_info.exit_code += info->modrm_reg;
		break;
	case SVM_EXIT_WRITE_CR0: {
		unsigned long cr0, val;
		u64 intercept;

		if (info->intercept == x86_intercept_cr_write)
			icpt_info.exit_code += info->modrm_reg;

		if (icpt_info.exit_code != SVM_EXIT_WRITE_CR0 ||
		    info->intercept == x86_intercept_clts)
			break;

		intercept = svm->nested.ctl.intercept;

		if (!(intercept & (1ULL << INTERCEPT_SELECTIVE_CR0)))
			break;

		cr0 = vcpu->arch.cr0 & ~SVM_CR0_SELECTIVE_MASK;
		val = info->src_val  & ~SVM_CR0_SELECTIVE_MASK;

		if (info->intercept == x86_intercept_lmsw) {
			cr0 &= 0xfUL;
			val &= 0xfUL;
			/* lmsw can't clear PE - catch this here */
			if (cr0 & X86_CR0_PE)
				val |= X86_CR0_PE;
		}

		if (cr0 ^ val)
			icpt_info.exit_code = SVM_EXIT_CR0_SEL_WRITE;

		break;
	}
	case SVM_EXIT_READ_DR0:
	case SVM_EXIT_WRITE_DR0:
		icpt_info.exit_code += info->modrm_reg;
		break;
	case SVM_EXIT_MSR:
		if (info->intercept == x86_intercept_wrmsr)
			vmcb->control.exit_info_1 = 1;
		else
			vmcb->control.exit_info_1 = 0;
		break;
	case SVM_EXIT_PAUSE:
		/*
		 * We get this for NOP only, but pause
		 * is rep not, check this here
		 */
		if (info->rep_prefix != REPE_PREFIX)
			goto out;
		break;
	case SVM_EXIT_IOIO: {
		u64 exit_info;
		u32 bytes;

		if (info->intercept == x86_intercept_in ||
		    info->intercept == x86_intercept_ins) {
			exit_info = ((info->src_val & 0xffff) << 16) |
				SVM_IOIO_TYPE_MASK;
			bytes = info->dst_bytes;
		} else {
			exit_info = (info->dst_val & 0xffff) << 16;
			bytes = info->src_bytes;
		}

		if (info->intercept == x86_intercept_outs ||
		    info->intercept == x86_intercept_ins)
			exit_info |= SVM_IOIO_STR_MASK;

		if (info->rep_prefix)
			exit_info |= SVM_IOIO_REP_MASK;

		bytes = min(bytes, 4u);

		exit_info |= bytes << SVM_IOIO_SIZE_SHIFT;

		exit_info |= (u32)info->ad_bytes << (SVM_IOIO_ASIZE_SHIFT - 1);

		vmcb->control.exit_info_1 = exit_info;
		vmcb->control.exit_info_2 = info->next_rip;

		break;
	}
	default:
		break;
	}

	/* TODO: Advertise NRIPS to guest hypervisor unconditionally */
	if (static_cpu_has(X86_FEATURE_NRIPS))
		vmcb->control.next_rip  = info->next_rip;
	vmcb->control.exit_code = icpt_info.exit_code;
	vmexit = nested_svm_exit_handled(svm);

	ret = (vmexit == NESTED_EXIT_DONE) ? X86EMUL_INTERCEPTED
					   : X86EMUL_CONTINUE;

out:
	return ret;
}

static void svm_handle_exit_irqoff(struct kvm_vcpu *vcpu)
{
}

static void svm_sched_in(struct kvm_vcpu *vcpu, int cpu)
{
	if (pause_filter_thresh)
		shrink_ple_window(vcpu);
}

static void svm_setup_mce(struct kvm_vcpu *vcpu)
{
	/* [63:9] are reserved. */
	vcpu->arch.mcg_cap &= 0x1ff;
}

bool svm_smi_blocked(struct kvm_vcpu *vcpu)
{
	struct vcpu_svm *svm = to_svm(vcpu);

	/* Per APM Vol.2 15.22.2 "Response to SMI" */
	if (!gif_set(svm))
		return true;

	return is_smm(vcpu);
}

static int svm_smi_allowed(struct kvm_vcpu *vcpu, bool for_injection)
{
	struct vcpu_svm *svm = to_svm(vcpu);
	if (svm->nested.nested_run_pending)
		return -EBUSY;

	/* An SMI must not be injected into L2 if it's supposed to VM-Exit.  */
	if (for_injection && is_guest_mode(vcpu) && nested_exit_on_smi(svm))
		return -EBUSY;

	return !svm_smi_blocked(vcpu);
}

static int svm_pre_enter_smm(struct kvm_vcpu *vcpu, char *smstate)
{
	struct vcpu_svm *svm = to_svm(vcpu);
	int ret;

	if (is_guest_mode(vcpu)) {
		/* FED8h - SVM Guest */
		put_smstate(u64, smstate, 0x7ed8, 1);
		/* FEE0h - SVM Guest VMCB Physical Address */
		put_smstate(u64, smstate, 0x7ee0, svm->nested.vmcb);

		svm->vmcb->save.rax = vcpu->arch.regs[VCPU_REGS_RAX];
		svm->vmcb->save.rsp = vcpu->arch.regs[VCPU_REGS_RSP];
		svm->vmcb->save.rip = vcpu->arch.regs[VCPU_REGS_RIP];

		ret = nested_svm_vmexit(svm);
		if (ret)
			return ret;
	}
	return 0;
}

static int svm_pre_leave_smm(struct kvm_vcpu *vcpu, const char *smstate)
{
	struct vcpu_svm *svm = to_svm(vcpu);
	struct vmcb *nested_vmcb;
	struct kvm_host_map map;
	u64 guest;
	u64 vmcb;

	guest = GET_SMSTATE(u64, smstate, 0x7ed8);
	vmcb = GET_SMSTATE(u64, smstate, 0x7ee0);

	if (guest) {
		if (kvm_vcpu_map(&svm->vcpu, gpa_to_gfn(vmcb), &map) == -EINVAL)
			return 1;
		nested_vmcb = map.hva;
		enter_svm_guest_mode(svm, vmcb, nested_vmcb);
		kvm_vcpu_unmap(&svm->vcpu, &map, true);
	}
	return 0;
}

static void enable_smi_window(struct kvm_vcpu *vcpu)
{
	struct vcpu_svm *svm = to_svm(vcpu);

	if (!gif_set(svm)) {
		if (vgif_enabled(svm))
			set_intercept(svm, INTERCEPT_STGI);
		/* STGI will cause a vm exit */
	} else {
		/* We must be in SMM; RSM will cause a vmexit anyway.  */
	}
}

static bool svm_need_emulation_on_page_fault(struct kvm_vcpu *vcpu)
{
	unsigned long cr4 = kvm_read_cr4(vcpu);
	bool smep = cr4 & X86_CR4_SMEP;
	bool smap = cr4 & X86_CR4_SMAP;
	bool is_user = svm_get_cpl(vcpu) == 3;

	/*
	 * If RIP is invalid, go ahead with emulation which will cause an
	 * internal error exit.
	 */
	if (!kvm_vcpu_gfn_to_memslot(vcpu, kvm_rip_read(vcpu) >> PAGE_SHIFT))
		return true;

	/*
	 * Detect and workaround Errata 1096 Fam_17h_00_0Fh.
	 *
	 * Errata:
	 * When CPU raise #NPF on guest data access and vCPU CR4.SMAP=1, it is
	 * possible that CPU microcode implementing DecodeAssist will fail
	 * to read bytes of instruction which caused #NPF. In this case,
	 * GuestIntrBytes field of the VMCB on a VMEXIT will incorrectly
	 * return 0 instead of the correct guest instruction bytes.
	 *
	 * This happens because CPU microcode reading instruction bytes
	 * uses a special opcode which attempts to read data using CPL=0
	 * priviledges. The microcode reads CS:RIP and if it hits a SMAP
	 * fault, it gives up and returns no instruction bytes.
	 *
	 * Detection:
	 * We reach here in case CPU supports DecodeAssist, raised #NPF and
	 * returned 0 in GuestIntrBytes field of the VMCB.
	 * First, errata can only be triggered in case vCPU CR4.SMAP=1.
	 * Second, if vCPU CR4.SMEP=1, errata could only be triggered
	 * in case vCPU CPL==3 (Because otherwise guest would have triggered
	 * a SMEP fault instead of #NPF).
	 * Otherwise, vCPU CR4.SMEP=0, errata could be triggered by any vCPU CPL.
	 * As most guests enable SMAP if they have also enabled SMEP, use above
	 * logic in order to attempt minimize false-positive of detecting errata
	 * while still preserving all cases semantic correctness.
	 *
	 * Workaround:
	 * To determine what instruction the guest was executing, the hypervisor
	 * will have to decode the instruction at the instruction pointer.
	 *
	 * In non SEV guest, hypervisor will be able to read the guest
	 * memory to decode the instruction pointer when insn_len is zero
	 * so we return true to indicate that decoding is possible.
	 *
	 * But in the SEV guest, the guest memory is encrypted with the
	 * guest specific key and hypervisor will not be able to decode the
	 * instruction pointer so we will not able to workaround it. Lets
	 * print the error and request to kill the guest.
	 */
	if (smap && (!smep || is_user)) {
		if (!sev_guest(vcpu->kvm))
			return true;

		pr_err_ratelimited("KVM: SEV Guest triggered AMD Erratum 1096\n");
		kvm_make_request(KVM_REQ_TRIPLE_FAULT, vcpu);
	}

	return false;
}

static bool svm_apic_init_signal_blocked(struct kvm_vcpu *vcpu)
{
	struct vcpu_svm *svm = to_svm(vcpu);

	/*
	 * TODO: Last condition latch INIT signals on vCPU when
	 * vCPU is in guest-mode and vmcb12 defines intercept on INIT.
	 * To properly emulate the INIT intercept,
	 * svm_check_nested_events() should call nested_svm_vmexit()
	 * if an INIT signal is pending.
	 */
	return !gif_set(svm) ||
		   (svm->vmcb->control.intercept & (1ULL << INTERCEPT_INIT));
}

static void svm_vm_destroy(struct kvm *kvm)
{
	avic_vm_destroy(kvm);
	sev_vm_destroy(kvm);
}

static int svm_vm_init(struct kvm *kvm)
{
	if (avic) {
		int ret = avic_vm_init(kvm);
		if (ret)
			return ret;
	}

	kvm_apicv_init(kvm, avic);
	return 0;
}

static struct kvm_x86_ops svm_x86_ops __initdata = {
	.hardware_unsetup = svm_hardware_teardown,
	.hardware_enable = svm_hardware_enable,
	.hardware_disable = svm_hardware_disable,
	.cpu_has_accelerated_tpr = svm_cpu_has_accelerated_tpr,
	.has_emulated_msr = svm_has_emulated_msr,

	.vcpu_create = svm_create_vcpu,
	.vcpu_free = svm_free_vcpu,
	.vcpu_reset = svm_vcpu_reset,

	.vm_size = sizeof(struct kvm_svm),
	.vm_init = svm_vm_init,
	.vm_destroy = svm_vm_destroy,

	.prepare_guest_switch = svm_prepare_guest_switch,
	.vcpu_load = svm_vcpu_load,
	.vcpu_put = svm_vcpu_put,
	.vcpu_blocking = svm_vcpu_blocking,
	.vcpu_unblocking = svm_vcpu_unblocking,

	.update_bp_intercept = update_bp_intercept,
	.get_msr_feature = svm_get_msr_feature,
	.get_msr = svm_get_msr,
	.set_msr = svm_set_msr,
	.get_segment_base = svm_get_segment_base,
	.get_segment = svm_get_segment,
	.set_segment = svm_set_segment,
	.get_cpl = svm_get_cpl,
	.get_cs_db_l_bits = kvm_get_cs_db_l_bits,
	.set_cr0 = svm_set_cr0,
	.set_cr4 = svm_set_cr4,
	.set_efer = svm_set_efer,
	.get_idt = svm_get_idt,
	.set_idt = svm_set_idt,
	.get_gdt = svm_get_gdt,
	.set_gdt = svm_set_gdt,
	.set_dr7 = svm_set_dr7,
	.sync_dirty_debug_regs = svm_sync_dirty_debug_regs,
	.cache_reg = svm_cache_reg,
	.get_rflags = svm_get_rflags,
	.set_rflags = svm_set_rflags,

	.tlb_flush_all = svm_flush_tlb,
	.tlb_flush_current = svm_flush_tlb,
	.tlb_flush_gva = svm_flush_tlb_gva,
	.tlb_flush_guest = svm_flush_tlb,

	.run = svm_vcpu_run,
	.handle_exit = handle_exit,
	.skip_emulated_instruction = skip_emulated_instruction,
	.update_emulated_instruction = NULL,
	.set_interrupt_shadow = svm_set_interrupt_shadow,
	.get_interrupt_shadow = svm_get_interrupt_shadow,
	.patch_hypercall = svm_patch_hypercall,
	.set_irq = svm_set_irq,
	.set_nmi = svm_inject_nmi,
	.queue_exception = svm_queue_exception,
	.cancel_injection = svm_cancel_injection,
	.interrupt_allowed = svm_interrupt_allowed,
	.nmi_allowed = svm_nmi_allowed,
	.get_nmi_mask = svm_get_nmi_mask,
	.set_nmi_mask = svm_set_nmi_mask,
	.enable_nmi_window = enable_nmi_window,
	.enable_irq_window = enable_irq_window,
	.update_cr8_intercept = update_cr8_intercept,
	.set_virtual_apic_mode = svm_set_virtual_apic_mode,
	.refresh_apicv_exec_ctrl = svm_refresh_apicv_exec_ctrl,
	.check_apicv_inhibit_reasons = svm_check_apicv_inhibit_reasons,
	.pre_update_apicv_exec_ctrl = svm_pre_update_apicv_exec_ctrl,
	.load_eoi_exitmap = svm_load_eoi_exitmap,
	.hwapic_irr_update = svm_hwapic_irr_update,
	.hwapic_isr_update = svm_hwapic_isr_update,
	.sync_pir_to_irr = kvm_lapic_find_highest_irr,
	.apicv_post_state_restore = avic_post_state_restore,

	.set_tss_addr = svm_set_tss_addr,
	.set_identity_map_addr = svm_set_identity_map_addr,
	.get_tdp_level = get_npt_level,
	.get_mt_mask = svm_get_mt_mask,

	.get_exit_info = svm_get_exit_info,

	.cpuid_update = svm_cpuid_update,

	.has_wbinvd_exit = svm_has_wbinvd_exit,

	.write_l1_tsc_offset = svm_write_l1_tsc_offset,

	.load_mmu_pgd = svm_load_mmu_pgd,

	.check_intercept = svm_check_intercept,
	.handle_exit_irqoff = svm_handle_exit_irqoff,

	.request_immediate_exit = __kvm_request_immediate_exit,

	.sched_in = svm_sched_in,

	.pmu_ops = &amd_pmu_ops,
	.nested_ops = &svm_nested_ops,

	.deliver_posted_interrupt = svm_deliver_avic_intr,
	.dy_apicv_has_pending_interrupt = svm_dy_apicv_has_pending_interrupt,
	.update_pi_irte = svm_update_pi_irte,
	.setup_mce = svm_setup_mce,

	.smi_allowed = svm_smi_allowed,
	.pre_enter_smm = svm_pre_enter_smm,
	.pre_leave_smm = svm_pre_leave_smm,
	.enable_smi_window = enable_smi_window,

	.mem_enc_op = svm_mem_enc_op,
	.mem_enc_reg_region = svm_register_enc_region,
	.mem_enc_unreg_region = svm_unregister_enc_region,

	.need_emulation_on_page_fault = svm_need_emulation_on_page_fault,

	.apic_init_signal_blocked = svm_apic_init_signal_blocked,
};

static struct kvm_x86_init_ops svm_init_ops __initdata = {
	.cpu_has_kvm_support = has_svm,
	.disabled_by_bios = is_disabled,
	.hardware_setup = svm_hardware_setup,
	.check_processor_compatibility = svm_check_processor_compat,

	.runtime_ops = &svm_x86_ops,
};

static int __init svm_init(void)
{
	return kvm_init(&svm_init_ops, sizeof(struct vcpu_svm),
			__alignof__(struct vcpu_svm), THIS_MODULE);
}

static void __exit svm_exit(void)
{
	kvm_exit();
}

module_init(svm_init)
module_exit(svm_exit)<|MERGE_RESOLUTION|>--- conflicted
+++ resolved
@@ -3344,11 +3344,7 @@
 
 void __svm_vcpu_run(unsigned long vmcb_pa, unsigned long *regs);
 
-<<<<<<< HEAD
-static fastpath_t svm_vcpu_run(struct kvm_vcpu *vcpu)
-=======
 static __no_kcsan fastpath_t svm_vcpu_run(struct kvm_vcpu *vcpu)
->>>>>>> 84569f32
 {
 	fastpath_t exit_fastpath;
 	struct vcpu_svm *svm = to_svm(vcpu);
