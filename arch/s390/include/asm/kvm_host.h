/* SPDX-License-Identifier: GPL-2.0 */
/*
 * definition for kernel virtual machines on s390
 *
<<<<<<< HEAD
 * Copyright IBM Corp. 2008, 2009
=======
 * Copyright IBM Corp. 2008, 2018
>>>>>>> 03a0dded
 *
 *    Author(s): Carsten Otte <cotte@de.ibm.com>
 */


#ifndef ASM_KVM_HOST_H
#define ASM_KVM_HOST_H

#include <linux/types.h>
#include <linux/hrtimer.h>
#include <linux/interrupt.h>
#include <linux/kvm_types.h>
#include <linux/kvm_host.h>
#include <linux/kvm.h>
#include <linux/seqlock.h>
#include <asm/debug.h>
#include <asm/cpu.h>
#include <asm/fpu/api.h>
#include <asm/isc.h>
#include <asm/guarded_storage.h>

#define KVM_S390_BSCA_CPU_SLOTS 64
#define KVM_S390_ESCA_CPU_SLOTS 248
#define KVM_MAX_VCPUS 255
#define KVM_USER_MEM_SLOTS 32

/*
 * These seem to be used for allocating ->chip in the routing table,
 * which we don't use. 4096 is an out-of-thin-air value. If we need
 * to look at ->chip later on, we'll need to revisit this.
 */
#define KVM_NR_IRQCHIPS 1
#define KVM_IRQCHIP_NUM_PINS 4096
#define KVM_HALT_POLL_NS_DEFAULT 80000

/* s390-specific vcpu->requests bit members */
#define KVM_REQ_ENABLE_IBS	KVM_ARCH_REQ(0)
#define KVM_REQ_DISABLE_IBS	KVM_ARCH_REQ(1)
#define KVM_REQ_ICPT_OPEREXC	KVM_ARCH_REQ(2)
#define KVM_REQ_START_MIGRATION KVM_ARCH_REQ(3)
#define KVM_REQ_STOP_MIGRATION  KVM_ARCH_REQ(4)

#define SIGP_CTRL_C		0x80
#define SIGP_CTRL_SCN_MASK	0x3f

union bsca_sigp_ctrl {
	__u8 value;
	struct {
		__u8 c : 1;
		__u8 r : 1;
		__u8 scn : 6;
	};
};

union esca_sigp_ctrl {
	__u16 value;
	struct {
		__u8 c : 1;
		__u8 reserved: 7;
		__u8 scn;
	};
};

struct esca_entry {
	union esca_sigp_ctrl sigp_ctrl;
	__u16   reserved1[3];
	__u64   sda;
	__u64   reserved2[6];
};

struct bsca_entry {
	__u8	reserved0;
	union bsca_sigp_ctrl	sigp_ctrl;
	__u16	reserved[3];
	__u64	sda;
	__u64	reserved2[2];
};

union ipte_control {
	unsigned long val;
	struct {
		unsigned long k  : 1;
		unsigned long kh : 31;
		unsigned long kg : 32;
	};
};

struct bsca_block {
	union ipte_control ipte_control;
	__u64	reserved[5];
	__u64	mcn;
	__u64	reserved2;
	struct bsca_entry cpu[KVM_S390_BSCA_CPU_SLOTS];
};

struct esca_block {
	union ipte_control ipte_control;
	__u64   reserved1[7];
	__u64   mcn[4];
	__u64   reserved2[20];
	struct esca_entry cpu[KVM_S390_ESCA_CPU_SLOTS];
};

/*
 * This struct is used to store some machine check info from lowcore
 * for machine checks that happen while the guest is running.
 * This info in host's lowcore might be overwritten by a second machine
 * check from host when host is in the machine check's high-level handling.
 * The size is 24 bytes.
 */
struct mcck_volatile_info {
	__u64 mcic;
	__u64 failing_storage_address;
	__u32 ext_damage_code;
	__u32 reserved;
};

#define CPUSTAT_STOPPED    0x80000000
#define CPUSTAT_WAIT       0x10000000
#define CPUSTAT_ECALL_PEND 0x08000000
#define CPUSTAT_STOP_INT   0x04000000
#define CPUSTAT_IO_INT     0x02000000
#define CPUSTAT_EXT_INT    0x01000000
#define CPUSTAT_RUNNING    0x00800000
#define CPUSTAT_RETAINED   0x00400000
#define CPUSTAT_TIMING_SUB 0x00020000
#define CPUSTAT_SIE_SUB    0x00010000
#define CPUSTAT_RRF        0x00008000
#define CPUSTAT_SLSV       0x00004000
#define CPUSTAT_SLSR       0x00002000
#define CPUSTAT_ZARCH      0x00000800
#define CPUSTAT_MCDS       0x00000100
#define CPUSTAT_KSS        0x00000200
#define CPUSTAT_SM         0x00000080
#define CPUSTAT_IBS        0x00000040
#define CPUSTAT_GED2       0x00000010
#define CPUSTAT_G          0x00000008
#define CPUSTAT_GED        0x00000004
#define CPUSTAT_J          0x00000002
#define CPUSTAT_P          0x00000001

struct kvm_s390_sie_block {
	atomic_t cpuflags;		/* 0x0000 */
	__u32 : 1;			/* 0x0004 */
	__u32 prefix : 18;
	__u32 : 1;
	__u32 ibc : 12;
	__u8	reserved08[4];		/* 0x0008 */
#define PROG_IN_SIE (1<<0)
	__u32	prog0c;			/* 0x000c */
	__u8	reserved10[16];		/* 0x0010 */
#define PROG_BLOCK_SIE	(1<<0)
#define PROG_REQUEST	(1<<1)
	atomic_t prog20;		/* 0x0020 */
	__u8	reserved24[4];		/* 0x0024 */
	__u64	cputm;			/* 0x0028 */
	__u64	ckc;			/* 0x0030 */
	__u64	epoch;			/* 0x0038 */
	__u32	svcc;			/* 0x0040 */
#define LCTL_CR0	0x8000
#define LCTL_CR6	0x0200
#define LCTL_CR9	0x0040
#define LCTL_CR10	0x0020
#define LCTL_CR11	0x0010
#define LCTL_CR14	0x0002
	__u16   lctl;			/* 0x0044 */
	__s16	icpua;			/* 0x0046 */
#define ICTL_OPEREXC	0x80000000
#define ICTL_PINT	0x20000000
#define ICTL_LPSW	0x00400000
#define ICTL_STCTL	0x00040000
#define ICTL_ISKE	0x00004000
#define ICTL_SSKE	0x00002000
#define ICTL_RRBE	0x00001000
#define ICTL_TPROT	0x00000200
	__u32	ictl;			/* 0x0048 */
#define ECA_CEI		0x80000000
#define ECA_IB		0x40000000
#define ECA_SIGPI	0x10000000
#define ECA_MVPGI	0x01000000
#define ECA_AIV		0x00200000
#define ECA_VX		0x00020000
#define ECA_PROTEXCI	0x00002000
#define ECA_SII		0x00000001
	__u32	eca;			/* 0x004c */
#define ICPT_INST	0x04
#define ICPT_PROGI	0x08
#define ICPT_INSTPROGI	0x0C
#define ICPT_EXTREQ	0x10
#define ICPT_EXTINT	0x14
#define ICPT_IOREQ	0x18
#define ICPT_WAIT	0x1c
#define ICPT_VALIDITY	0x20
#define ICPT_STOP	0x28
#define ICPT_OPEREXC	0x2C
#define ICPT_PARTEXEC	0x38
#define ICPT_IOINST	0x40
#define ICPT_KSS	0x5c
	__u8	icptcode;		/* 0x0050 */
	__u8	icptstatus;		/* 0x0051 */
	__u16	ihcpu;			/* 0x0052 */
	__u8	reserved54[2];		/* 0x0054 */
	__u16	ipa;			/* 0x0056 */
	__u32	ipb;			/* 0x0058 */
	__u32	scaoh;			/* 0x005c */
#define FPF_BPBC 	0x20
	__u8	fpf;			/* 0x0060 */
#define ECB_GS		0x40
#define ECB_TE		0x10
#define ECB_SRSI	0x04
#define ECB_HOSTPROTINT	0x02
	__u8	ecb;			/* 0x0061 */
#define ECB2_CMMA	0x80
#define ECB2_IEP	0x20
#define ECB2_PFMFI	0x08
#define ECB2_ESCA	0x04
	__u8    ecb2;                   /* 0x0062 */
#define ECB3_DEA 0x08
#define ECB3_AES 0x04
#define ECB3_RI  0x01
	__u8    ecb3;			/* 0x0063 */
	__u32	scaol;			/* 0x0064 */
	__u8	reserved68;		/* 0x0068 */
	__u8    epdx;			/* 0x0069 */
	__u8    reserved6a[2];		/* 0x006a */
	__u32	todpr;			/* 0x006c */
#define GISA_FORMAT1 0x00000001
	__u32	gd;			/* 0x0070 */
	__u8	reserved74[12];		/* 0x0074 */
	__u64	mso;			/* 0x0080 */
	__u64	msl;			/* 0x0088 */
	psw_t	gpsw;			/* 0x0090 */
	__u64	gg14;			/* 0x00a0 */
	__u64	gg15;			/* 0x00a8 */
	__u8	reservedb0[20];		/* 0x00b0 */
	__u16	extcpuaddr;		/* 0x00c4 */
	__u16	eic;			/* 0x00c6 */
	__u32	reservedc8;		/* 0x00c8 */
	__u16	pgmilc;			/* 0x00cc */
	__u16	iprcc;			/* 0x00ce */
	__u32	dxc;			/* 0x00d0 */
	__u16	mcn;			/* 0x00d4 */
	__u8	perc;			/* 0x00d6 */
	__u8	peratmid;		/* 0x00d7 */
	__u64	peraddr;		/* 0x00d8 */
	__u8	eai;			/* 0x00e0 */
	__u8	peraid;			/* 0x00e1 */
	__u8	oai;			/* 0x00e2 */
	__u8	armid;			/* 0x00e3 */
	__u8	reservede4[4];		/* 0x00e4 */
	__u64	tecmc;			/* 0x00e8 */
	__u8	reservedf0[12];		/* 0x00f0 */
#define CRYCB_FORMAT1 0x00000001
#define CRYCB_FORMAT2 0x00000003
	__u32	crycbd;			/* 0x00fc */
	__u64	gcr[16];		/* 0x0100 */
	__u64	gbea;			/* 0x0180 */
	__u8    reserved188[8];		/* 0x0188 */
	__u64   sdnxo;			/* 0x0190 */
	__u8    reserved198[8];		/* 0x0198 */
	__u32	fac;			/* 0x01a0 */
	__u8	reserved1a4[20];	/* 0x01a4 */
	__u64	cbrlo;			/* 0x01b8 */
	__u8	reserved1c0[8];		/* 0x01c0 */
#define ECD_HOSTREGMGMT	0x20000000
#define ECD_MEF		0x08000000
	__u32	ecd;			/* 0x01c8 */
	__u8	reserved1cc[18];	/* 0x01cc */
	__u64	pp;			/* 0x01de */
	__u8	reserved1e6[2];		/* 0x01e6 */
	__u64	itdba;			/* 0x01e8 */
	__u64   riccbd;			/* 0x01f0 */
	__u64	gvrd;			/* 0x01f8 */
} __attribute__((packed));

struct kvm_s390_itdb {
	__u8	data[256];
};

struct sie_page {
	struct kvm_s390_sie_block sie_block;
	struct mcck_volatile_info mcck_info;	/* 0x0200 */
	__u8 reserved218[1000];		/* 0x0218 */
	struct kvm_s390_itdb itdb;	/* 0x0600 */
	__u8 reserved700[2304];		/* 0x0700 */
};

struct kvm_vcpu_stat {
	u64 exit_userspace;
	u64 exit_null;
	u64 exit_external_request;
	u64 exit_external_interrupt;
	u64 exit_stop_request;
	u64 exit_validity;
	u64 exit_instruction;
	u64 exit_pei;
	u64 halt_successful_poll;
	u64 halt_attempted_poll;
	u64 halt_poll_invalid;
	u64 halt_wakeup;
	u64 instruction_lctl;
	u64 instruction_lctlg;
	u64 instruction_stctl;
	u64 instruction_stctg;
	u64 exit_program_interruption;
	u64 exit_instr_and_program;
	u64 exit_operation_exception;
	u64 deliver_external_call;
	u64 deliver_emergency_signal;
	u64 deliver_service_signal;
	u64 deliver_virtio_interrupt;
	u64 deliver_stop_signal;
	u64 deliver_prefix_signal;
	u64 deliver_restart_signal;
	u64 deliver_program_int;
	u64 deliver_io_int;
	u64 exit_wait_state;
	u64 instruction_epsw;
	u64 instruction_gs;
	u64 instruction_io_other;
	u64 instruction_lpsw;
	u64 instruction_lpswe;
	u64 instruction_pfmf;
	u64 instruction_ptff;
	u64 instruction_sck;
	u64 instruction_sckpf;
	u64 instruction_stidp;
	u64 instruction_spx;
	u64 instruction_stpx;
	u64 instruction_stap;
	u64 instruction_iske;
	u64 instruction_ri;
	u64 instruction_rrbe;
	u64 instruction_sske;
	u64 instruction_ipte_interlock;
	u64 instruction_stsi;
	u64 instruction_stfl;
	u64 instruction_tb;
	u64 instruction_tpi;
	u64 instruction_tprot;
	u64 instruction_tsch;
	u64 instruction_sie;
	u64 instruction_essa;
	u64 instruction_sthyi;
	u64 instruction_sigp_sense;
	u64 instruction_sigp_sense_running;
	u64 instruction_sigp_external_call;
	u64 instruction_sigp_emergency;
	u64 instruction_sigp_cond_emergency;
	u64 instruction_sigp_start;
	u64 instruction_sigp_stop;
	u64 instruction_sigp_stop_store_status;
	u64 instruction_sigp_store_status;
	u64 instruction_sigp_store_adtl_status;
	u64 instruction_sigp_arch;
	u64 instruction_sigp_prefix;
	u64 instruction_sigp_restart;
	u64 instruction_sigp_init_cpu_reset;
	u64 instruction_sigp_cpu_reset;
	u64 instruction_sigp_unknown;
	u64 diagnose_10;
	u64 diagnose_44;
	u64 diagnose_9c;
	u64 diagnose_258;
	u64 diagnose_308;
	u64 diagnose_500;
	u64 diagnose_other;
};

#define PGM_OPERATION			0x01
#define PGM_PRIVILEGED_OP		0x02
#define PGM_EXECUTE			0x03
#define PGM_PROTECTION			0x04
#define PGM_ADDRESSING			0x05
#define PGM_SPECIFICATION		0x06
#define PGM_DATA			0x07
#define PGM_FIXED_POINT_OVERFLOW	0x08
#define PGM_FIXED_POINT_DIVIDE		0x09
#define PGM_DECIMAL_OVERFLOW		0x0a
#define PGM_DECIMAL_DIVIDE		0x0b
#define PGM_HFP_EXPONENT_OVERFLOW	0x0c
#define PGM_HFP_EXPONENT_UNDERFLOW	0x0d
#define PGM_HFP_SIGNIFICANCE		0x0e
#define PGM_HFP_DIVIDE			0x0f
#define PGM_SEGMENT_TRANSLATION		0x10
#define PGM_PAGE_TRANSLATION		0x11
#define PGM_TRANSLATION_SPEC		0x12
#define PGM_SPECIAL_OPERATION		0x13
#define PGM_OPERAND			0x15
#define PGM_TRACE_TABEL			0x16
#define PGM_VECTOR_PROCESSING		0x1b
#define PGM_SPACE_SWITCH		0x1c
#define PGM_HFP_SQUARE_ROOT		0x1d
#define PGM_PC_TRANSLATION_SPEC		0x1f
#define PGM_AFX_TRANSLATION		0x20
#define PGM_ASX_TRANSLATION		0x21
#define PGM_LX_TRANSLATION		0x22
#define PGM_EX_TRANSLATION		0x23
#define PGM_PRIMARY_AUTHORITY		0x24
#define PGM_SECONDARY_AUTHORITY		0x25
#define PGM_LFX_TRANSLATION		0x26
#define PGM_LSX_TRANSLATION		0x27
#define PGM_ALET_SPECIFICATION		0x28
#define PGM_ALEN_TRANSLATION		0x29
#define PGM_ALE_SEQUENCE		0x2a
#define PGM_ASTE_VALIDITY		0x2b
#define PGM_ASTE_SEQUENCE		0x2c
#define PGM_EXTENDED_AUTHORITY		0x2d
#define PGM_LSTE_SEQUENCE		0x2e
#define PGM_ASTE_INSTANCE		0x2f
#define PGM_STACK_FULL			0x30
#define PGM_STACK_EMPTY			0x31
#define PGM_STACK_SPECIFICATION		0x32
#define PGM_STACK_TYPE			0x33
#define PGM_STACK_OPERATION		0x34
#define PGM_ASCE_TYPE			0x38
#define PGM_REGION_FIRST_TRANS		0x39
#define PGM_REGION_SECOND_TRANS		0x3a
#define PGM_REGION_THIRD_TRANS		0x3b
#define PGM_MONITOR			0x40
#define PGM_PER				0x80
#define PGM_CRYPTO_OPERATION		0x119

/* irq types in ascend order of priorities */
enum irq_types {
	IRQ_PEND_SET_PREFIX = 0,
	IRQ_PEND_RESTART,
	IRQ_PEND_SIGP_STOP,
	IRQ_PEND_IO_ISC_7,
	IRQ_PEND_IO_ISC_6,
	IRQ_PEND_IO_ISC_5,
	IRQ_PEND_IO_ISC_4,
	IRQ_PEND_IO_ISC_3,
	IRQ_PEND_IO_ISC_2,
	IRQ_PEND_IO_ISC_1,
	IRQ_PEND_IO_ISC_0,
	IRQ_PEND_VIRTIO,
	IRQ_PEND_PFAULT_DONE,
	IRQ_PEND_PFAULT_INIT,
	IRQ_PEND_EXT_HOST,
	IRQ_PEND_EXT_SERVICE,
	IRQ_PEND_EXT_TIMING,
	IRQ_PEND_EXT_CPU_TIMER,
	IRQ_PEND_EXT_CLOCK_COMP,
	IRQ_PEND_EXT_EXTERNAL,
	IRQ_PEND_EXT_EMERGENCY,
	IRQ_PEND_EXT_MALFUNC,
	IRQ_PEND_EXT_IRQ_KEY,
	IRQ_PEND_MCHK_REP,
	IRQ_PEND_PROG,
	IRQ_PEND_SVC,
	IRQ_PEND_MCHK_EX,
	IRQ_PEND_COUNT
};

/* We have 2M for virtio device descriptor pages. Smallest amount of
 * memory per page is 24 bytes (1 queue), so (2048*1024) / 24 = 87381
 */
#define KVM_S390_MAX_VIRTIO_IRQS 87381

/*
 * Repressible (non-floating) machine check interrupts
 * subclass bits in MCIC
 */
#define MCHK_EXTD_BIT 58
#define MCHK_DEGR_BIT 56
#define MCHK_WARN_BIT 55
#define MCHK_REP_MASK ((1UL << MCHK_DEGR_BIT) | \
		       (1UL << MCHK_EXTD_BIT) | \
		       (1UL << MCHK_WARN_BIT))

/* Exigent machine check interrupts subclass bits in MCIC */
#define MCHK_SD_BIT 63
#define MCHK_PD_BIT 62
#define MCHK_EX_MASK ((1UL << MCHK_SD_BIT) | (1UL << MCHK_PD_BIT))

#define IRQ_PEND_EXT_MASK ((1UL << IRQ_PEND_EXT_IRQ_KEY)    | \
			   (1UL << IRQ_PEND_EXT_CLOCK_COMP) | \
			   (1UL << IRQ_PEND_EXT_CPU_TIMER)  | \
			   (1UL << IRQ_PEND_EXT_MALFUNC)    | \
			   (1UL << IRQ_PEND_EXT_EMERGENCY)  | \
			   (1UL << IRQ_PEND_EXT_EXTERNAL)   | \
			   (1UL << IRQ_PEND_EXT_TIMING)     | \
			   (1UL << IRQ_PEND_EXT_HOST)       | \
			   (1UL << IRQ_PEND_EXT_SERVICE)    | \
			   (1UL << IRQ_PEND_VIRTIO)         | \
			   (1UL << IRQ_PEND_PFAULT_INIT)    | \
			   (1UL << IRQ_PEND_PFAULT_DONE))

#define IRQ_PEND_IO_MASK ((1UL << IRQ_PEND_IO_ISC_0) | \
			  (1UL << IRQ_PEND_IO_ISC_1) | \
			  (1UL << IRQ_PEND_IO_ISC_2) | \
			  (1UL << IRQ_PEND_IO_ISC_3) | \
			  (1UL << IRQ_PEND_IO_ISC_4) | \
			  (1UL << IRQ_PEND_IO_ISC_5) | \
			  (1UL << IRQ_PEND_IO_ISC_6) | \
			  (1UL << IRQ_PEND_IO_ISC_7))

#define IRQ_PEND_MCHK_MASK ((1UL << IRQ_PEND_MCHK_REP) | \
			    (1UL << IRQ_PEND_MCHK_EX))

struct kvm_s390_interrupt_info {
	struct list_head list;
	u64	type;
	union {
		struct kvm_s390_io_info io;
		struct kvm_s390_ext_info ext;
		struct kvm_s390_pgm_info pgm;
		struct kvm_s390_emerg_info emerg;
		struct kvm_s390_extcall_info extcall;
		struct kvm_s390_prefix_info prefix;
		struct kvm_s390_stop_info stop;
		struct kvm_s390_mchk_info mchk;
	};
};

struct kvm_s390_irq_payload {
	struct kvm_s390_io_info io;
	struct kvm_s390_ext_info ext;
	struct kvm_s390_pgm_info pgm;
	struct kvm_s390_emerg_info emerg;
	struct kvm_s390_extcall_info extcall;
	struct kvm_s390_prefix_info prefix;
	struct kvm_s390_stop_info stop;
	struct kvm_s390_mchk_info mchk;
};

struct kvm_s390_local_interrupt {
	spinlock_t lock;
	DECLARE_BITMAP(sigp_emerg_pending, KVM_MAX_VCPUS);
	struct kvm_s390_irq_payload irq;
	unsigned long pending_irqs;
};

#define FIRQ_LIST_IO_ISC_0 0
#define FIRQ_LIST_IO_ISC_1 1
#define FIRQ_LIST_IO_ISC_2 2
#define FIRQ_LIST_IO_ISC_3 3
#define FIRQ_LIST_IO_ISC_4 4
#define FIRQ_LIST_IO_ISC_5 5
#define FIRQ_LIST_IO_ISC_6 6
#define FIRQ_LIST_IO_ISC_7 7
#define FIRQ_LIST_PFAULT   8
#define FIRQ_LIST_VIRTIO   9
#define FIRQ_LIST_COUNT   10
#define FIRQ_CNTR_IO       0
#define FIRQ_CNTR_SERVICE  1
#define FIRQ_CNTR_VIRTIO   2
#define FIRQ_CNTR_PFAULT   3
#define FIRQ_MAX_COUNT     4

/* mask the AIS mode for a given ISC */
#define AIS_MODE_MASK(isc) (0x80 >> isc)

#define KVM_S390_AIS_MODE_ALL    0
#define KVM_S390_AIS_MODE_SINGLE 1

struct kvm_s390_float_interrupt {
	unsigned long pending_irqs;
	spinlock_t lock;
	struct list_head lists[FIRQ_LIST_COUNT];
	int counters[FIRQ_MAX_COUNT];
	struct kvm_s390_mchk_info mchk;
	struct kvm_s390_ext_info srv_signal;
	int next_rr_cpu;
	unsigned long idle_mask[BITS_TO_LONGS(KVM_MAX_VCPUS)];
	struct mutex ais_lock;
	u8 simm;
	u8 nimm;
};

struct kvm_hw_wp_info_arch {
	unsigned long addr;
	unsigned long phys_addr;
	int len;
	char *old_data;
};

struct kvm_hw_bp_info_arch {
	unsigned long addr;
	int len;
};

/*
 * Only the upper 16 bits of kvm_guest_debug->control are arch specific.
 * Further KVM_GUESTDBG flags which an be used from userspace can be found in
 * arch/s390/include/uapi/asm/kvm.h
 */
#define KVM_GUESTDBG_EXIT_PENDING 0x10000000

#define guestdbg_enabled(vcpu) \
		(vcpu->guest_debug & KVM_GUESTDBG_ENABLE)
#define guestdbg_sstep_enabled(vcpu) \
		(vcpu->guest_debug & KVM_GUESTDBG_SINGLESTEP)
#define guestdbg_hw_bp_enabled(vcpu) \
		(vcpu->guest_debug & KVM_GUESTDBG_USE_HW_BP)
#define guestdbg_exit_pending(vcpu) (guestdbg_enabled(vcpu) && \
		(vcpu->guest_debug & KVM_GUESTDBG_EXIT_PENDING))

struct kvm_guestdbg_info_arch {
	unsigned long cr0;
	unsigned long cr9;
	unsigned long cr10;
	unsigned long cr11;
	struct kvm_hw_bp_info_arch *hw_bp_info;
	struct kvm_hw_wp_info_arch *hw_wp_info;
	int nr_hw_bp;
	int nr_hw_wp;
	unsigned long last_bp;
};

struct kvm_vcpu_arch {
	struct kvm_s390_sie_block *sie_block;
	/* if vsie is active, currently executed shadow sie control block */
	struct kvm_s390_sie_block *vsie_block;
	unsigned int      host_acrs[NUM_ACRS];
	struct gs_cb      *host_gscb;
	struct fpu	  host_fpregs;
	struct kvm_s390_local_interrupt local_int;
	struct hrtimer    ckc_timer;
	struct kvm_s390_pgm_info pgm;
	struct gmap *gmap;
	/* backup location for the currently enabled gmap when scheduled out */
	struct gmap *enabled_gmap;
	struct kvm_guestdbg_info_arch guestdbg;
	unsigned long pfault_token;
	unsigned long pfault_select;
	unsigned long pfault_compare;
	bool cputm_enabled;
	/*
	 * The seqcount protects updates to cputm_start and sie_block.cputm,
	 * this way we can have non-blocking reads with consistent values.
	 * Only the owning VCPU thread (vcpu->cpu) is allowed to change these
	 * values and to start/stop/enable/disable cpu timer accounting.
	 */
	seqcount_t cputm_seqcount;
	__u64 cputm_start;
	bool gs_enabled;
};

struct kvm_vm_stat {
	ulong remote_tlb_flush;
};

struct kvm_arch_memory_slot {
};

struct s390_map_info {
	struct list_head list;
	__u64 guest_addr;
	__u64 addr;
	struct page *page;
};

struct s390_io_adapter {
	unsigned int id;
	int isc;
	bool maskable;
	bool masked;
	bool swap;
	bool suppressible;
	struct rw_semaphore maps_lock;
	struct list_head maps;
	atomic_t nr_maps;
};

#define MAX_S390_IO_ADAPTERS ((MAX_ISC + 1) * 8)
#define MAX_S390_ADAPTER_MAPS 256

/* maximum size of facilities and facility mask is 2k bytes */
#define S390_ARCH_FAC_LIST_SIZE_BYTE (1<<11)
#define S390_ARCH_FAC_LIST_SIZE_U64 \
	(S390_ARCH_FAC_LIST_SIZE_BYTE / sizeof(u64))
#define S390_ARCH_FAC_MASK_SIZE_BYTE S390_ARCH_FAC_LIST_SIZE_BYTE
#define S390_ARCH_FAC_MASK_SIZE_U64 \
	(S390_ARCH_FAC_MASK_SIZE_BYTE / sizeof(u64))

struct kvm_s390_cpu_model {
	/* facility mask supported by kvm & hosting machine */
	__u64 fac_mask[S390_ARCH_FAC_LIST_SIZE_U64];
	/* facility list requested by guest (in dma page) */
	__u64 *fac_list;
	u64 cpuid;
	unsigned short ibc;
};

struct kvm_s390_crypto {
	struct kvm_s390_crypto_cb *crycb;
	__u32 crycbd;
	__u8 aes_kw;
	__u8 dea_kw;
};

#define APCB0_MASK_SIZE 1
struct kvm_s390_apcb0 {
	__u64 apm[APCB0_MASK_SIZE];		/* 0x0000 */
	__u64 aqm[APCB0_MASK_SIZE];		/* 0x0008 */
	__u64 adm[APCB0_MASK_SIZE];		/* 0x0010 */
	__u64 reserved18;			/* 0x0018 */
};

#define APCB1_MASK_SIZE 4
struct kvm_s390_apcb1 {
	__u64 apm[APCB1_MASK_SIZE];		/* 0x0000 */
	__u64 aqm[APCB1_MASK_SIZE];		/* 0x0020 */
	__u64 adm[APCB1_MASK_SIZE];		/* 0x0040 */
	__u64 reserved60[4];			/* 0x0060 */
};

struct kvm_s390_crypto_cb {
	struct kvm_s390_apcb0 apcb0;		/* 0x0000 */
	__u8   reserved20[0x0048 - 0x0020];	/* 0x0020 */
	__u8   dea_wrapping_key_mask[24];	/* 0x0048 */
	__u8   aes_wrapping_key_mask[32];	/* 0x0060 */
	struct kvm_s390_apcb1 apcb1;		/* 0x0080 */
};

struct kvm_s390_gisa {
	union {
		struct { /* common to all formats */
			u32 next_alert;
			u8  ipm;
			u8  reserved01[2];
			u8  iam;
		};
		struct { /* format 0 */
			u32 next_alert;
			u8  ipm;
			u8  reserved01;
			u8  : 6;
			u8  g : 1;
			u8  c : 1;
			u8  iam;
			u8  reserved02[4];
			u32 airq_count;
		} g0;
		struct { /* format 1 */
			u32 next_alert;
			u8  ipm;
			u8  simm;
			u8  nimm;
			u8  iam;
			u8  aism[8];
			u8  : 6;
			u8  g : 1;
			u8  c : 1;
			u8  reserved03[11];
			u32 airq_count;
		} g1;
	};
};

/*
 * sie_page2 has to be allocated as DMA because fac_list, crycb and
 * gisa need 31bit addresses in the sie control block.
 */
struct sie_page2 {
	__u64 fac_list[S390_ARCH_FAC_LIST_SIZE_U64];	/* 0x0000 */
	struct kvm_s390_crypto_cb crycb;		/* 0x0800 */
	struct kvm_s390_gisa gisa;			/* 0x0900 */
	u8 reserved920[0x1000 - 0x920];			/* 0x0920 */
};

struct kvm_s390_vsie {
	struct mutex mutex;
	struct radix_tree_root addr_to_page;
	int page_count;
	int next;
	struct page *pages[KVM_MAX_VCPUS];
};

struct kvm_s390_migration_state {
	unsigned long bitmap_size;	/* in bits (number of guest pages) */
	atomic64_t dirty_pages;		/* number of dirty pages */
	unsigned long *pgste_bitmap;
};

struct kvm_arch{
	void *sca;
	int use_esca;
	rwlock_t sca_lock;
	debug_info_t *dbf;
	struct kvm_s390_float_interrupt float_int;
	struct kvm_device *flic;
	struct gmap *gmap;
	unsigned long mem_limit;
	int css_support;
	int use_irqchip;
	int use_cmma;
	int user_cpu_state_ctrl;
	int user_sigp;
	int user_stsi;
	int user_instr0;
	struct s390_io_adapter *adapters[MAX_S390_IO_ADAPTERS];
	wait_queue_head_t ipte_wq;
	int ipte_lock_count;
	struct mutex ipte_mutex;
	spinlock_t start_stop_lock;
	struct sie_page2 *sie_page2;
	struct kvm_s390_cpu_model model;
	struct kvm_s390_crypto crypto;
	struct kvm_s390_vsie vsie;
	u8 epdx;
	u64 epoch;
	struct kvm_s390_migration_state *migration_state;
	/* subset of available cpu features enabled by user space */
	DECLARE_BITMAP(cpu_feat, KVM_S390_VM_CPU_FEAT_NR_BITS);
	struct kvm_s390_gisa *gisa;
};

#define KVM_HVA_ERR_BAD		(-1UL)
#define KVM_HVA_ERR_RO_BAD	(-2UL)

static inline bool kvm_is_error_hva(unsigned long addr)
{
	return IS_ERR_VALUE(addr);
}

#define ASYNC_PF_PER_VCPU	64
struct kvm_arch_async_pf {
	unsigned long pfault_token;
};

bool kvm_arch_can_inject_async_page_present(struct kvm_vcpu *vcpu);

void kvm_arch_async_page_ready(struct kvm_vcpu *vcpu,
			       struct kvm_async_pf *work);

void kvm_arch_async_page_not_present(struct kvm_vcpu *vcpu,
				     struct kvm_async_pf *work);

void kvm_arch_async_page_present(struct kvm_vcpu *vcpu,
				 struct kvm_async_pf *work);

extern int sie64a(struct kvm_s390_sie_block *, u64 *);
extern char sie_exit;

static inline void kvm_arch_hardware_disable(void) {}
static inline void kvm_arch_check_processor_compat(void *rtn) {}
static inline void kvm_arch_sync_events(struct kvm *kvm) {}
static inline void kvm_arch_vcpu_uninit(struct kvm_vcpu *vcpu) {}
static inline void kvm_arch_sched_in(struct kvm_vcpu *vcpu, int cpu) {}
static inline void kvm_arch_free_memslot(struct kvm *kvm,
		struct kvm_memory_slot *free, struct kvm_memory_slot *dont) {}
static inline void kvm_arch_memslots_updated(struct kvm *kvm, struct kvm_memslots *slots) {}
static inline void kvm_arch_flush_shadow_all(struct kvm *kvm) {}
static inline void kvm_arch_flush_shadow_memslot(struct kvm *kvm,
		struct kvm_memory_slot *slot) {}
static inline void kvm_arch_vcpu_blocking(struct kvm_vcpu *vcpu) {}
static inline void kvm_arch_vcpu_unblocking(struct kvm_vcpu *vcpu) {}

void kvm_arch_vcpu_block_finish(struct kvm_vcpu *vcpu);

#endif<|MERGE_RESOLUTION|>--- conflicted
+++ resolved
@@ -2,11 +2,7 @@
 /*
  * definition for kernel virtual machines on s390
  *
-<<<<<<< HEAD
- * Copyright IBM Corp. 2008, 2009
-=======
  * Copyright IBM Corp. 2008, 2018
->>>>>>> 03a0dded
  *
  *    Author(s): Carsten Otte <cotte@de.ibm.com>
  */
