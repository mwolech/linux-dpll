--- conflicted
+++ resolved
@@ -23,19 +23,11 @@
 
 	irq_enter();
 	switch (regs->cause & ~CAUSE_IRQ_FLAG) {
-<<<<<<< HEAD
-	case IRQ_TIMER:
-		riscv_timer_interrupt();
-		break;
-#ifdef CONFIG_SMP
-	case IRQ_SOFT:
-=======
 	case RV_IRQ_TIMER:
 		riscv_timer_interrupt();
 		break;
 #ifdef CONFIG_SMP
 	case RV_IRQ_SOFT:
->>>>>>> a7196caf
 		/*
 		 * We only use software interrupts to pass IPIs, so if a non-SMP
 		 * system gets one, then we don't know what to do.
@@ -43,11 +35,7 @@
 		riscv_software_interrupt();
 		break;
 #endif
-<<<<<<< HEAD
-	case IRQ_EXT:
-=======
 	case RV_IRQ_EXT:
->>>>>>> a7196caf
 		handle_arch_irq(regs);
 		break;
 	default:
