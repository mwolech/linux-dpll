// SPDX-License-Identifier: GPL-2.0-only
/*
 *  linux/kernel/signal.c
 *
 *  Copyright (C) 1991, 1992  Linus Torvalds
 *
 *  1997-11-02  Modified for POSIX.1b signals by Richard Henderson
 *
 *  2003-06-02  Jim Houston - Concurrent Computer Corp.
 *		Changes to use preallocated sigqueue structures
 *		to allow signals to be sent reliably.
 */

#include <linux/slab.h>
#include <linux/export.h>
#include <linux/init.h>
#include <linux/sched/mm.h>
#include <linux/sched/user.h>
#include <linux/sched/debug.h>
#include <linux/sched/task.h>
#include <linux/sched/task_stack.h>
#include <linux/sched/cputime.h>
#include <linux/file.h>
#include <linux/fs.h>
#include <linux/proc_fs.h>
#include <linux/tty.h>
#include <linux/binfmts.h>
#include <linux/coredump.h>
#include <linux/security.h>
#include <linux/syscalls.h>
#include <linux/ptrace.h>
#include <linux/signal.h>
#include <linux/signalfd.h>
#include <linux/ratelimit.h>
#include <linux/tracehook.h>
#include <linux/capability.h>
#include <linux/freezer.h>
#include <linux/pid_namespace.h>
#include <linux/nsproxy.h>
#include <linux/user_namespace.h>
#include <linux/uprobes.h>
#include <linux/compat.h>
#include <linux/cn_proc.h>
#include <linux/compiler.h>
#include <linux/posix-timers.h>
#include <linux/cgroup.h>
#include <linux/audit.h>

#define CREATE_TRACE_POINTS
#include <trace/events/signal.h>

#include <asm/param.h>
#include <linux/uaccess.h>
#include <asm/unistd.h>
#include <asm/siginfo.h>
#include <asm/cacheflush.h>
#include <asm/syscall.h>	/* for syscall_get_* */

/*
 * SLAB caches for signal bits.
 */

static struct kmem_cache *sigqueue_cachep;

int print_fatal_signals __read_mostly;

static void __user *sig_handler(struct task_struct *t, int sig)
{
	return t->sighand->action[sig - 1].sa.sa_handler;
}

static inline bool sig_handler_ignored(void __user *handler, int sig)
{
	/* Is it explicitly or implicitly ignored? */
	return handler == SIG_IGN ||
	       (handler == SIG_DFL && sig_kernel_ignore(sig));
}

static bool sig_task_ignored(struct task_struct *t, int sig, bool force)
{
	void __user *handler;

	handler = sig_handler(t, sig);

	/* SIGKILL and SIGSTOP may not be sent to the global init */
	if (unlikely(is_global_init(t) && sig_kernel_only(sig)))
		return true;

	if (unlikely(t->signal->flags & SIGNAL_UNKILLABLE) &&
	    handler == SIG_DFL && !(force && sig_kernel_only(sig)))
		return true;

	/* Only allow kernel generated signals to this kthread */
	if (unlikely((t->flags & PF_KTHREAD) &&
		     (handler == SIG_KTHREAD_KERNEL) && !force))
		return true;

	return sig_handler_ignored(handler, sig);
}

static bool sig_ignored(struct task_struct *t, int sig, bool force)
{
	/*
	 * Blocked signals are never ignored, since the
	 * signal handler may change by the time it is
	 * unblocked.
	 */
	if (sigismember(&t->blocked, sig) || sigismember(&t->real_blocked, sig))
		return false;

	/*
	 * Tracers may want to know about even ignored signal unless it
	 * is SIGKILL which can't be reported anyway but can be ignored
	 * by SIGNAL_UNKILLABLE task.
	 */
	if (t->ptrace && sig != SIGKILL)
		return false;

	return sig_task_ignored(t, sig, force);
}

/*
 * Re-calculate pending state from the set of locally pending
 * signals, globally pending signals, and blocked signals.
 */
static inline bool has_pending_signals(sigset_t *signal, sigset_t *blocked)
{
	unsigned long ready;
	long i;

	switch (_NSIG_WORDS) {
	default:
		for (i = _NSIG_WORDS, ready = 0; --i >= 0 ;)
			ready |= signal->sig[i] &~ blocked->sig[i];
		break;

	case 4: ready  = signal->sig[3] &~ blocked->sig[3];
		ready |= signal->sig[2] &~ blocked->sig[2];
		ready |= signal->sig[1] &~ blocked->sig[1];
		ready |= signal->sig[0] &~ blocked->sig[0];
		break;

	case 2: ready  = signal->sig[1] &~ blocked->sig[1];
		ready |= signal->sig[0] &~ blocked->sig[0];
		break;

	case 1: ready  = signal->sig[0] &~ blocked->sig[0];
	}
	return ready !=	0;
}

#define PENDING(p,b) has_pending_signals(&(p)->signal, (b))

static bool recalc_sigpending_tsk(struct task_struct *t)
{
	if ((t->jobctl & (JOBCTL_PENDING_MASK | JOBCTL_TRAP_FREEZE)) ||
	    PENDING(&t->pending, &t->blocked) ||
	    PENDING(&t->signal->shared_pending, &t->blocked) ||
	    cgroup_task_frozen(t)) {
		set_tsk_thread_flag(t, TIF_SIGPENDING);
		return true;
	}

	/*
	 * We must never clear the flag in another thread, or in current
	 * when it's possible the current syscall is returning -ERESTART*.
	 * So we don't clear it here, and only callers who know they should do.
	 */
	return false;
}

/*
 * After recalculating TIF_SIGPENDING, we need to make sure the task wakes up.
 * This is superfluous when called on current, the wakeup is a harmless no-op.
 */
void recalc_sigpending_and_wake(struct task_struct *t)
{
	if (recalc_sigpending_tsk(t))
		signal_wake_up(t, 0);
}

void recalc_sigpending(void)
{
	if (!recalc_sigpending_tsk(current) && !freezing(current))
		clear_thread_flag(TIF_SIGPENDING);

}
EXPORT_SYMBOL(recalc_sigpending);

void calculate_sigpending(void)
{
	/* Have any signals or users of TIF_SIGPENDING been delayed
	 * until after fork?
	 */
	spin_lock_irq(&current->sighand->siglock);
	set_tsk_thread_flag(current, TIF_SIGPENDING);
	recalc_sigpending();
	spin_unlock_irq(&current->sighand->siglock);
}

/* Given the mask, find the first available signal that should be serviced. */

#define SYNCHRONOUS_MASK \
	(sigmask(SIGSEGV) | sigmask(SIGBUS) | sigmask(SIGILL) | \
	 sigmask(SIGTRAP) | sigmask(SIGFPE) | sigmask(SIGSYS))

int next_signal(struct sigpending *pending, sigset_t *mask)
{
	unsigned long i, *s, *m, x;
	int sig = 0;

	s = pending->signal.sig;
	m = mask->sig;

	/*
	 * Handle the first word specially: it contains the
	 * synchronous signals that need to be dequeued first.
	 */
	x = *s &~ *m;
	if (x) {
		if (x & SYNCHRONOUS_MASK)
			x &= SYNCHRONOUS_MASK;
		sig = ffz(~x) + 1;
		return sig;
	}

	switch (_NSIG_WORDS) {
	default:
		for (i = 1; i < _NSIG_WORDS; ++i) {
			x = *++s &~ *++m;
			if (!x)
				continue;
			sig = ffz(~x) + i*_NSIG_BPW + 1;
			break;
		}
		break;

	case 2:
		x = s[1] &~ m[1];
		if (!x)
			break;
		sig = ffz(~x) + _NSIG_BPW + 1;
		break;

	case 1:
		/* Nothing to do */
		break;
	}

	return sig;
}

static inline void print_dropped_signal(int sig)
{
	static DEFINE_RATELIMIT_STATE(ratelimit_state, 5 * HZ, 10);

	if (!print_fatal_signals)
		return;

	if (!__ratelimit(&ratelimit_state))
		return;

	pr_info("%s/%d: reached RLIMIT_SIGPENDING, dropped signal %d\n",
				current->comm, current->pid, sig);
}

/**
 * task_set_jobctl_pending - set jobctl pending bits
 * @task: target task
 * @mask: pending bits to set
 *
 * Clear @mask from @task->jobctl.  @mask must be subset of
 * %JOBCTL_PENDING_MASK | %JOBCTL_STOP_CONSUME | %JOBCTL_STOP_SIGMASK |
 * %JOBCTL_TRAPPING.  If stop signo is being set, the existing signo is
 * cleared.  If @task is already being killed or exiting, this function
 * becomes noop.
 *
 * CONTEXT:
 * Must be called with @task->sighand->siglock held.
 *
 * RETURNS:
 * %true if @mask is set, %false if made noop because @task was dying.
 */
bool task_set_jobctl_pending(struct task_struct *task, unsigned long mask)
{
	BUG_ON(mask & ~(JOBCTL_PENDING_MASK | JOBCTL_STOP_CONSUME |
			JOBCTL_STOP_SIGMASK | JOBCTL_TRAPPING));
	BUG_ON((mask & JOBCTL_TRAPPING) && !(mask & JOBCTL_PENDING_MASK));

	if (unlikely(fatal_signal_pending(task) || (task->flags & PF_EXITING)))
		return false;

	if (mask & JOBCTL_STOP_SIGMASK)
		task->jobctl &= ~JOBCTL_STOP_SIGMASK;

	task->jobctl |= mask;
	return true;
}

/**
 * task_clear_jobctl_trapping - clear jobctl trapping bit
 * @task: target task
 *
 * If JOBCTL_TRAPPING is set, a ptracer is waiting for us to enter TRACED.
 * Clear it and wake up the ptracer.  Note that we don't need any further
 * locking.  @task->siglock guarantees that @task->parent points to the
 * ptracer.
 *
 * CONTEXT:
 * Must be called with @task->sighand->siglock held.
 */
void task_clear_jobctl_trapping(struct task_struct *task)
{
	if (unlikely(task->jobctl & JOBCTL_TRAPPING)) {
		task->jobctl &= ~JOBCTL_TRAPPING;
		smp_mb();	/* advised by wake_up_bit() */
		wake_up_bit(&task->jobctl, JOBCTL_TRAPPING_BIT);
	}
}

/**
 * task_clear_jobctl_pending - clear jobctl pending bits
 * @task: target task
 * @mask: pending bits to clear
 *
 * Clear @mask from @task->jobctl.  @mask must be subset of
 * %JOBCTL_PENDING_MASK.  If %JOBCTL_STOP_PENDING is being cleared, other
 * STOP bits are cleared together.
 *
 * If clearing of @mask leaves no stop or trap pending, this function calls
 * task_clear_jobctl_trapping().
 *
 * CONTEXT:
 * Must be called with @task->sighand->siglock held.
 */
void task_clear_jobctl_pending(struct task_struct *task, unsigned long mask)
{
	BUG_ON(mask & ~JOBCTL_PENDING_MASK);

	if (mask & JOBCTL_STOP_PENDING)
		mask |= JOBCTL_STOP_CONSUME | JOBCTL_STOP_DEQUEUED;

	task->jobctl &= ~mask;

	if (!(task->jobctl & JOBCTL_PENDING_MASK))
		task_clear_jobctl_trapping(task);
}

/**
 * task_participate_group_stop - participate in a group stop
 * @task: task participating in a group stop
 *
 * @task has %JOBCTL_STOP_PENDING set and is participating in a group stop.
 * Group stop states are cleared and the group stop count is consumed if
 * %JOBCTL_STOP_CONSUME was set.  If the consumption completes the group
 * stop, the appropriate `SIGNAL_*` flags are set.
 *
 * CONTEXT:
 * Must be called with @task->sighand->siglock held.
 *
 * RETURNS:
 * %true if group stop completion should be notified to the parent, %false
 * otherwise.
 */
static bool task_participate_group_stop(struct task_struct *task)
{
	struct signal_struct *sig = task->signal;
	bool consume = task->jobctl & JOBCTL_STOP_CONSUME;

	WARN_ON_ONCE(!(task->jobctl & JOBCTL_STOP_PENDING));

	task_clear_jobctl_pending(task, JOBCTL_STOP_PENDING);

	if (!consume)
		return false;

	if (!WARN_ON_ONCE(sig->group_stop_count == 0))
		sig->group_stop_count--;

	/*
	 * Tell the caller to notify completion iff we are entering into a
	 * fresh group stop.  Read comment in do_signal_stop() for details.
	 */
	if (!sig->group_stop_count && !(sig->flags & SIGNAL_STOP_STOPPED)) {
		signal_set_stop_flags(sig, SIGNAL_STOP_STOPPED);
		return true;
	}
	return false;
}

void task_join_group_stop(struct task_struct *task)
{
	unsigned long mask = current->jobctl & JOBCTL_STOP_SIGMASK;
	struct signal_struct *sig = current->signal;

	if (sig->group_stop_count) {
		sig->group_stop_count++;
		mask |= JOBCTL_STOP_CONSUME;
	} else if (!(sig->flags & SIGNAL_STOP_STOPPED))
		return;

	/* Have the new thread join an on-going signal group stop */
	task_set_jobctl_pending(task, mask | JOBCTL_STOP_PENDING);
}

/*
 * allocate a new signal queue record
 * - this may be called without locks if and only if t == current, otherwise an
 *   appropriate lock must be held to stop the target task from exiting
 */
static struct sigqueue *
__sigqueue_alloc(int sig, struct task_struct *t, gfp_t gfp_flags,
		 int override_rlimit, const unsigned int sigqueue_flags)
{
	struct sigqueue *q = NULL;
	struct ucounts *ucounts = NULL;
	long sigpending;

	/*
	 * Protect access to @t credentials. This can go away when all
	 * callers hold rcu read lock.
	 *
	 * NOTE! A pending signal will hold on to the user refcount,
	 * and we get/put the refcount only when the sigpending count
	 * changes from/to zero.
	 */
	rcu_read_lock();
	ucounts = task_ucounts(t);
	sigpending = inc_rlimit_get_ucounts(ucounts, UCOUNT_RLIMIT_SIGPENDING);
	rcu_read_unlock();
	if (!sigpending)
		return NULL;

	if (override_rlimit || likely(sigpending <= task_rlimit(t, RLIMIT_SIGPENDING))) {
		q = kmem_cache_alloc(sigqueue_cachep, gfp_flags);
	} else {
		print_dropped_signal(sig);
	}

	if (unlikely(q == NULL)) {
		dec_rlimit_put_ucounts(ucounts, UCOUNT_RLIMIT_SIGPENDING);
	} else {
		INIT_LIST_HEAD(&q->list);
		q->flags = sigqueue_flags;
		q->ucounts = ucounts;
	}
	return q;
}

static void __sigqueue_free(struct sigqueue *q)
{
	if (q->flags & SIGQUEUE_PREALLOC)
		return;
	if (q->ucounts) {
		dec_rlimit_put_ucounts(q->ucounts, UCOUNT_RLIMIT_SIGPENDING);
		q->ucounts = NULL;
	}
	kmem_cache_free(sigqueue_cachep, q);
}

void flush_sigqueue(struct sigpending *queue)
{
	struct sigqueue *q;

	sigemptyset(&queue->signal);
	while (!list_empty(&queue->list)) {
		q = list_entry(queue->list.next, struct sigqueue , list);
		list_del_init(&q->list);
		__sigqueue_free(q);
	}
}

/*
 * Flush all pending signals for this kthread.
 */
void flush_signals(struct task_struct *t)
{
	unsigned long flags;

	spin_lock_irqsave(&t->sighand->siglock, flags);
	clear_tsk_thread_flag(t, TIF_SIGPENDING);
	flush_sigqueue(&t->pending);
	flush_sigqueue(&t->signal->shared_pending);
	spin_unlock_irqrestore(&t->sighand->siglock, flags);
}
EXPORT_SYMBOL(flush_signals);

#ifdef CONFIG_POSIX_TIMERS
static void __flush_itimer_signals(struct sigpending *pending)
{
	sigset_t signal, retain;
	struct sigqueue *q, *n;

	signal = pending->signal;
	sigemptyset(&retain);

	list_for_each_entry_safe(q, n, &pending->list, list) {
		int sig = q->info.si_signo;

		if (likely(q->info.si_code != SI_TIMER)) {
			sigaddset(&retain, sig);
		} else {
			sigdelset(&signal, sig);
			list_del_init(&q->list);
			__sigqueue_free(q);
		}
	}

	sigorsets(&pending->signal, &signal, &retain);
}

void flush_itimer_signals(void)
{
	struct task_struct *tsk = current;
	unsigned long flags;

	spin_lock_irqsave(&tsk->sighand->siglock, flags);
	__flush_itimer_signals(&tsk->pending);
	__flush_itimer_signals(&tsk->signal->shared_pending);
	spin_unlock_irqrestore(&tsk->sighand->siglock, flags);
}
#endif

void ignore_signals(struct task_struct *t)
{
	int i;

	for (i = 0; i < _NSIG; ++i)
		t->sighand->action[i].sa.sa_handler = SIG_IGN;

	flush_signals(t);
}

/*
 * Flush all handlers for a task.
 */

void
flush_signal_handlers(struct task_struct *t, int force_default)
{
	int i;
	struct k_sigaction *ka = &t->sighand->action[0];
	for (i = _NSIG ; i != 0 ; i--) {
		if (force_default || ka->sa.sa_handler != SIG_IGN)
			ka->sa.sa_handler = SIG_DFL;
		ka->sa.sa_flags = 0;
#ifdef __ARCH_HAS_SA_RESTORER
		ka->sa.sa_restorer = NULL;
#endif
		sigemptyset(&ka->sa.sa_mask);
		ka++;
	}
}

bool unhandled_signal(struct task_struct *tsk, int sig)
{
	void __user *handler = tsk->sighand->action[sig-1].sa.sa_handler;
	if (is_global_init(tsk))
		return true;

	if (handler != SIG_IGN && handler != SIG_DFL)
		return false;

	/* if ptraced, let the tracer determine */
	return !tsk->ptrace;
}

static void collect_signal(int sig, struct sigpending *list, kernel_siginfo_t *info,
			   bool *resched_timer)
{
	struct sigqueue *q, *first = NULL;

	/*
	 * Collect the siginfo appropriate to this signal.  Check if
	 * there is another siginfo for the same signal.
	*/
	list_for_each_entry(q, &list->list, list) {
		if (q->info.si_signo == sig) {
			if (first)
				goto still_pending;
			first = q;
		}
	}

	sigdelset(&list->signal, sig);

	if (first) {
still_pending:
		list_del_init(&first->list);
		copy_siginfo(info, &first->info);

		*resched_timer =
			(first->flags & SIGQUEUE_PREALLOC) &&
			(info->si_code == SI_TIMER) &&
			(info->si_sys_private);

		__sigqueue_free(first);
	} else {
		/*
		 * Ok, it wasn't in the queue.  This must be
		 * a fast-pathed signal or we must have been
		 * out of queue space.  So zero out the info.
		 */
		clear_siginfo(info);
		info->si_signo = sig;
		info->si_errno = 0;
		info->si_code = SI_USER;
		info->si_pid = 0;
		info->si_uid = 0;
	}
}

static int __dequeue_signal(struct sigpending *pending, sigset_t *mask,
			kernel_siginfo_t *info, bool *resched_timer)
{
	int sig = next_signal(pending, mask);

	if (sig)
		collect_signal(sig, pending, info, resched_timer);
	return sig;
}

/*
 * Dequeue a signal and return the element to the caller, which is
 * expected to free it.
 *
 * All callers have to hold the siglock.
 */
int dequeue_signal(struct task_struct *tsk, sigset_t *mask,
		   kernel_siginfo_t *info, enum pid_type *type)
{
	bool resched_timer = false;
	int signr;

	/* We only dequeue private signals from ourselves, we don't let
	 * signalfd steal them
	 */
	*type = PIDTYPE_PID;
	signr = __dequeue_signal(&tsk->pending, mask, info, &resched_timer);
	if (!signr) {
		*type = PIDTYPE_TGID;
		signr = __dequeue_signal(&tsk->signal->shared_pending,
					 mask, info, &resched_timer);
#ifdef CONFIG_POSIX_TIMERS
		/*
		 * itimer signal ?
		 *
		 * itimers are process shared and we restart periodic
		 * itimers in the signal delivery path to prevent DoS
		 * attacks in the high resolution timer case. This is
		 * compliant with the old way of self-restarting
		 * itimers, as the SIGALRM is a legacy signal and only
		 * queued once. Changing the restart behaviour to
		 * restart the timer in the signal dequeue path is
		 * reducing the timer noise on heavy loaded !highres
		 * systems too.
		 */
		if (unlikely(signr == SIGALRM)) {
			struct hrtimer *tmr = &tsk->signal->real_timer;

			if (!hrtimer_is_queued(tmr) &&
			    tsk->signal->it_real_incr != 0) {
				hrtimer_forward(tmr, tmr->base->get_time(),
						tsk->signal->it_real_incr);
				hrtimer_restart(tmr);
			}
		}
#endif
	}

	recalc_sigpending();
	if (!signr)
		return 0;

	if (unlikely(sig_kernel_stop(signr))) {
		/*
		 * Set a marker that we have dequeued a stop signal.  Our
		 * caller might release the siglock and then the pending
		 * stop signal it is about to process is no longer in the
		 * pending bitmasks, but must still be cleared by a SIGCONT
		 * (and overruled by a SIGKILL).  So those cases clear this
		 * shared flag after we've set it.  Note that this flag may
		 * remain set after the signal we return is ignored or
		 * handled.  That doesn't matter because its only purpose
		 * is to alert stop-signal processing code when another
		 * processor has come along and cleared the flag.
		 */
		current->jobctl |= JOBCTL_STOP_DEQUEUED;
	}
#ifdef CONFIG_POSIX_TIMERS
	if (resched_timer) {
		/*
		 * Release the siglock to ensure proper locking order
		 * of timer locks outside of siglocks.  Note, we leave
		 * irqs disabled here, since the posix-timers code is
		 * about to disable them again anyway.
		 */
		spin_unlock(&tsk->sighand->siglock);
		posixtimer_rearm(info);
		spin_lock(&tsk->sighand->siglock);

		/* Don't expose the si_sys_private value to userspace */
		info->si_sys_private = 0;
	}
#endif
	return signr;
}
EXPORT_SYMBOL_GPL(dequeue_signal);

static int dequeue_synchronous_signal(kernel_siginfo_t *info)
{
	struct task_struct *tsk = current;
	struct sigpending *pending = &tsk->pending;
	struct sigqueue *q, *sync = NULL;

	/*
	 * Might a synchronous signal be in the queue?
	 */
	if (!((pending->signal.sig[0] & ~tsk->blocked.sig[0]) & SYNCHRONOUS_MASK))
		return 0;

	/*
	 * Return the first synchronous signal in the queue.
	 */
	list_for_each_entry(q, &pending->list, list) {
		/* Synchronous signals have a positive si_code */
		if ((q->info.si_code > SI_USER) &&
		    (sigmask(q->info.si_signo) & SYNCHRONOUS_MASK)) {
			sync = q;
			goto next;
		}
	}
	return 0;
next:
	/*
	 * Check if there is another siginfo for the same signal.
	 */
	list_for_each_entry_continue(q, &pending->list, list) {
		if (q->info.si_signo == sync->info.si_signo)
			goto still_pending;
	}

	sigdelset(&pending->signal, sync->info.si_signo);
	recalc_sigpending();
still_pending:
	list_del_init(&sync->list);
	copy_siginfo(info, &sync->info);
	__sigqueue_free(sync);
	return info->si_signo;
}

/*
 * Tell a process that it has a new active signal..
 *
 * NOTE! we rely on the previous spin_lock to
 * lock interrupts for us! We can only be called with
 * "siglock" held, and the local interrupt must
 * have been disabled when that got acquired!
 *
 * No need to set need_resched since signal event passing
 * goes through ->blocked
 */
void signal_wake_up_state(struct task_struct *t, unsigned int state)
{
	set_tsk_thread_flag(t, TIF_SIGPENDING);
	/*
	 * TASK_WAKEKILL also means wake it up in the stopped/traced/killable
	 * case. We don't check t->state here because there is a race with it
	 * executing another processor and just now entering stopped state.
	 * By using wake_up_state, we ensure the process will wake up and
	 * handle its death signal.
	 */
	if (!wake_up_state(t, state | TASK_INTERRUPTIBLE))
		kick_process(t);
}

/*
 * Remove signals in mask from the pending set and queue.
 * Returns 1 if any signals were found.
 *
 * All callers must be holding the siglock.
 */
static void flush_sigqueue_mask(sigset_t *mask, struct sigpending *s)
{
	struct sigqueue *q, *n;
	sigset_t m;

	sigandsets(&m, mask, &s->signal);
	if (sigisemptyset(&m))
		return;

	sigandnsets(&s->signal, &s->signal, mask);
	list_for_each_entry_safe(q, n, &s->list, list) {
		if (sigismember(mask, q->info.si_signo)) {
			list_del_init(&q->list);
			__sigqueue_free(q);
		}
	}
}

static inline int is_si_special(const struct kernel_siginfo *info)
{
	return info <= SEND_SIG_PRIV;
}

static inline bool si_fromuser(const struct kernel_siginfo *info)
{
	return info == SEND_SIG_NOINFO ||
		(!is_si_special(info) && SI_FROMUSER(info));
}

/*
 * called with RCU read lock from check_kill_permission()
 */
static bool kill_ok_by_cred(struct task_struct *t)
{
	const struct cred *cred = current_cred();
	const struct cred *tcred = __task_cred(t);

	return uid_eq(cred->euid, tcred->suid) ||
	       uid_eq(cred->euid, tcred->uid) ||
	       uid_eq(cred->uid, tcred->suid) ||
	       uid_eq(cred->uid, tcred->uid) ||
	       ns_capable(tcred->user_ns, CAP_KILL);
}

/*
 * Bad permissions for sending the signal
 * - the caller must hold the RCU read lock
 */
static int check_kill_permission(int sig, struct kernel_siginfo *info,
				 struct task_struct *t)
{
	struct pid *sid;
	int error;

	if (!valid_signal(sig))
		return -EINVAL;

	if (!si_fromuser(info))
		return 0;

	error = audit_signal_info(sig, t); /* Let audit system see the signal */
	if (error)
		return error;

	if (!same_thread_group(current, t) &&
	    !kill_ok_by_cred(t)) {
		switch (sig) {
		case SIGCONT:
			sid = task_session(t);
			/*
			 * We don't return the error if sid == NULL. The
			 * task was unhashed, the caller must notice this.
			 */
			if (!sid || sid == task_session(current))
				break;
			fallthrough;
		default:
			return -EPERM;
		}
	}

	return security_task_kill(t, info, sig, NULL);
}

/**
 * ptrace_trap_notify - schedule trap to notify ptracer
 * @t: tracee wanting to notify tracer
 *
 * This function schedules sticky ptrace trap which is cleared on the next
 * TRAP_STOP to notify ptracer of an event.  @t must have been seized by
 * ptracer.
 *
 * If @t is running, STOP trap will be taken.  If trapped for STOP and
 * ptracer is listening for events, tracee is woken up so that it can
 * re-trap for the new event.  If trapped otherwise, STOP trap will be
 * eventually taken without returning to userland after the existing traps
 * are finished by PTRACE_CONT.
 *
 * CONTEXT:
 * Must be called with @task->sighand->siglock held.
 */
static void ptrace_trap_notify(struct task_struct *t)
{
	WARN_ON_ONCE(!(t->ptrace & PT_SEIZED));
	assert_spin_locked(&t->sighand->siglock);

	task_set_jobctl_pending(t, JOBCTL_TRAP_NOTIFY);
	ptrace_signal_wake_up(t, t->jobctl & JOBCTL_LISTENING);
}

/*
 * Handle magic process-wide effects of stop/continue signals. Unlike
 * the signal actions, these happen immediately at signal-generation
 * time regardless of blocking, ignoring, or handling.  This does the
 * actual continuing for SIGCONT, but not the actual stopping for stop
 * signals. The process stop is done as a signal action for SIG_DFL.
 *
 * Returns true if the signal should be actually delivered, otherwise
 * it should be dropped.
 */
static bool prepare_signal(int sig, struct task_struct *p, bool force)
{
	struct signal_struct *signal = p->signal;
	struct task_struct *t;
	sigset_t flush;

	if (signal->flags & SIGNAL_GROUP_EXIT) {
		if (signal->core_state)
			return sig == SIGKILL;
		/*
		 * The process is in the middle of dying, nothing to do.
		 */
	} else if (sig_kernel_stop(sig)) {
		/*
		 * This is a stop signal.  Remove SIGCONT from all queues.
		 */
		siginitset(&flush, sigmask(SIGCONT));
		flush_sigqueue_mask(&flush, &signal->shared_pending);
		for_each_thread(p, t)
			flush_sigqueue_mask(&flush, &t->pending);
	} else if (sig == SIGCONT) {
		unsigned int why;
		/*
		 * Remove all stop signals from all queues, wake all threads.
		 */
		siginitset(&flush, SIG_KERNEL_STOP_MASK);
		flush_sigqueue_mask(&flush, &signal->shared_pending);
		for_each_thread(p, t) {
			flush_sigqueue_mask(&flush, &t->pending);
			task_clear_jobctl_pending(t, JOBCTL_STOP_PENDING);
			if (likely(!(t->ptrace & PT_SEIZED)))
				wake_up_state(t, __TASK_STOPPED);
			else
				ptrace_trap_notify(t);
		}

		/*
		 * Notify the parent with CLD_CONTINUED if we were stopped.
		 *
		 * If we were in the middle of a group stop, we pretend it
		 * was already finished, and then continued. Since SIGCHLD
		 * doesn't queue we report only CLD_STOPPED, as if the next
		 * CLD_CONTINUED was dropped.
		 */
		why = 0;
		if (signal->flags & SIGNAL_STOP_STOPPED)
			why |= SIGNAL_CLD_CONTINUED;
		else if (signal->group_stop_count)
			why |= SIGNAL_CLD_STOPPED;

		if (why) {
			/*
			 * The first thread which returns from do_signal_stop()
			 * will take ->siglock, notice SIGNAL_CLD_MASK, and
			 * notify its parent. See get_signal().
			 */
			signal_set_stop_flags(signal, why | SIGNAL_STOP_CONTINUED);
			signal->group_stop_count = 0;
			signal->group_exit_code = 0;
		}
	}

	return !sig_ignored(p, sig, force);
}

/*
 * Test if P wants to take SIG.  After we've checked all threads with this,
 * it's equivalent to finding no threads not blocking SIG.  Any threads not
 * blocking SIG were ruled out because they are not running and already
 * have pending signals.  Such threads will dequeue from the shared queue
 * as soon as they're available, so putting the signal on the shared queue
 * will be equivalent to sending it to one such thread.
 */
static inline bool wants_signal(int sig, struct task_struct *p)
{
	if (sigismember(&p->blocked, sig))
		return false;

	if (p->flags & PF_EXITING)
		return false;

	if (sig == SIGKILL)
		return true;

	if (task_is_stopped_or_traced(p))
		return false;

	return task_curr(p) || !task_sigpending(p);
}

static void complete_signal(int sig, struct task_struct *p, enum pid_type type)
{
	struct signal_struct *signal = p->signal;
	struct task_struct *t;

	/*
	 * Now find a thread we can wake up to take the signal off the queue.
	 *
	 * If the main thread wants the signal, it gets first crack.
	 * Probably the least surprising to the average bear.
	 */
	if (wants_signal(sig, p))
		t = p;
	else if ((type == PIDTYPE_PID) || thread_group_empty(p))
		/*
		 * There is just one thread and it does not need to be woken.
		 * It will dequeue unblocked signals before it runs again.
		 */
		return;
	else {
		/*
		 * Otherwise try to find a suitable thread.
		 */
		t = signal->curr_target;
		while (!wants_signal(sig, t)) {
			t = next_thread(t);
			if (t == signal->curr_target)
				/*
				 * No thread needs to be woken.
				 * Any eligible threads will see
				 * the signal in the queue soon.
				 */
				return;
		}
		signal->curr_target = t;
	}

	/*
	 * Found a killable thread.  If the signal will be fatal,
	 * then start taking the whole group down immediately.
	 */
	if (sig_fatal(p, sig) &&
	    (signal->core_state || !(signal->flags & SIGNAL_GROUP_EXIT)) &&
	    !sigismember(&t->real_blocked, sig) &&
	    (sig == SIGKILL || !p->ptrace)) {
		/*
		 * This signal will be fatal to the whole group.
		 */
		if (!sig_kernel_coredump(sig)) {
			/*
			 * Start a group exit and wake everybody up.
			 * This way we don't have other threads
			 * running and doing things after a slower
			 * thread has the fatal signal pending.
			 */
			signal->flags = SIGNAL_GROUP_EXIT;
			signal->group_exit_code = sig;
			signal->group_stop_count = 0;
			t = p;
			do {
				task_clear_jobctl_pending(t, JOBCTL_PENDING_MASK);
				sigaddset(&t->pending.signal, SIGKILL);
				signal_wake_up(t, 1);
			} while_each_thread(p, t);
			return;
		}
	}

	/*
	 * The signal is already in the shared-pending queue.
	 * Tell the chosen thread to wake up and dequeue it.
	 */
	signal_wake_up(t, sig == SIGKILL);
	return;
}

static inline bool legacy_queue(struct sigpending *signals, int sig)
{
	return (sig < SIGRTMIN) && sigismember(&signals->signal, sig);
}

static int __send_signal(int sig, struct kernel_siginfo *info, struct task_struct *t,
			enum pid_type type, bool force)
{
	struct sigpending *pending;
	struct sigqueue *q;
	int override_rlimit;
	int ret = 0, result;

	assert_spin_locked(&t->sighand->siglock);

	result = TRACE_SIGNAL_IGNORED;
	if (!prepare_signal(sig, t, force))
		goto ret;

	pending = (type != PIDTYPE_PID) ? &t->signal->shared_pending : &t->pending;
	/*
	 * Short-circuit ignored signals and support queuing
	 * exactly one non-rt signal, so that we can get more
	 * detailed information about the cause of the signal.
	 */
	result = TRACE_SIGNAL_ALREADY_PENDING;
	if (legacy_queue(pending, sig))
		goto ret;

	result = TRACE_SIGNAL_DELIVERED;
	/*
	 * Skip useless siginfo allocation for SIGKILL and kernel threads.
	 */
	if ((sig == SIGKILL) || (t->flags & PF_KTHREAD))
		goto out_set;

	/*
	 * Real-time signals must be queued if sent by sigqueue, or
	 * some other real-time mechanism.  It is implementation
	 * defined whether kill() does so.  We attempt to do so, on
	 * the principle of least surprise, but since kill is not
	 * allowed to fail with EAGAIN when low on memory we just
	 * make sure at least one signal gets delivered and don't
	 * pass on the info struct.
	 */
	if (sig < SIGRTMIN)
		override_rlimit = (is_si_special(info) || info->si_code >= 0);
	else
		override_rlimit = 0;

	q = __sigqueue_alloc(sig, t, GFP_ATOMIC, override_rlimit, 0);

	if (q) {
		list_add_tail(&q->list, &pending->list);
		switch ((unsigned long) info) {
		case (unsigned long) SEND_SIG_NOINFO:
			clear_siginfo(&q->info);
			q->info.si_signo = sig;
			q->info.si_errno = 0;
			q->info.si_code = SI_USER;
			q->info.si_pid = task_tgid_nr_ns(current,
							task_active_pid_ns(t));
			rcu_read_lock();
			q->info.si_uid =
				from_kuid_munged(task_cred_xxx(t, user_ns),
						 current_uid());
			rcu_read_unlock();
			break;
		case (unsigned long) SEND_SIG_PRIV:
			clear_siginfo(&q->info);
			q->info.si_signo = sig;
			q->info.si_errno = 0;
			q->info.si_code = SI_KERNEL;
			q->info.si_pid = 0;
			q->info.si_uid = 0;
			break;
		default:
			copy_siginfo(&q->info, info);
			break;
		}
	} else if (!is_si_special(info) &&
		   sig >= SIGRTMIN && info->si_code != SI_USER) {
		/*
		 * Queue overflow, abort.  We may abort if the
		 * signal was rt and sent by user using something
		 * other than kill().
		 */
		result = TRACE_SIGNAL_OVERFLOW_FAIL;
		ret = -EAGAIN;
		goto ret;
	} else {
		/*
		 * This is a silent loss of information.  We still
		 * send the signal, but the *info bits are lost.
		 */
		result = TRACE_SIGNAL_LOSE_INFO;
	}

out_set:
	signalfd_notify(t, sig);
	sigaddset(&pending->signal, sig);

	/* Let multiprocess signals appear after on-going forks */
	if (type > PIDTYPE_TGID) {
		struct multiprocess_signals *delayed;
		hlist_for_each_entry(delayed, &t->signal->multiprocess, node) {
			sigset_t *signal = &delayed->signal;
			/* Can't queue both a stop and a continue signal */
			if (sig == SIGCONT)
				sigdelsetmask(signal, SIG_KERNEL_STOP_MASK);
			else if (sig_kernel_stop(sig))
				sigdelset(signal, SIGCONT);
			sigaddset(signal, sig);
		}
	}

	complete_signal(sig, t, type);
ret:
	trace_signal_generate(sig, info, t, type != PIDTYPE_PID, result);
	return ret;
}

static inline bool has_si_pid_and_uid(struct kernel_siginfo *info)
{
	bool ret = false;
	switch (siginfo_layout(info->si_signo, info->si_code)) {
	case SIL_KILL:
	case SIL_CHLD:
	case SIL_RT:
		ret = true;
		break;
	case SIL_TIMER:
	case SIL_POLL:
	case SIL_FAULT:
	case SIL_FAULT_TRAPNO:
	case SIL_FAULT_MCEERR:
	case SIL_FAULT_BNDERR:
	case SIL_FAULT_PKUERR:
	case SIL_FAULT_PERF_EVENT:
	case SIL_SYS:
		ret = false;
		break;
	}
	return ret;
}

static int send_signal(int sig, struct kernel_siginfo *info, struct task_struct *t,
			enum pid_type type)
{
	/* Should SIGKILL or SIGSTOP be received by a pid namespace init? */
	bool force = false;

	if (info == SEND_SIG_NOINFO) {
		/* Force if sent from an ancestor pid namespace */
		force = !task_pid_nr_ns(current, task_active_pid_ns(t));
	} else if (info == SEND_SIG_PRIV) {
		/* Don't ignore kernel generated signals */
		force = true;
	} else if (has_si_pid_and_uid(info)) {
		/* SIGKILL and SIGSTOP is special or has ids */
		struct user_namespace *t_user_ns;

		rcu_read_lock();
		t_user_ns = task_cred_xxx(t, user_ns);
		if (current_user_ns() != t_user_ns) {
			kuid_t uid = make_kuid(current_user_ns(), info->si_uid);
			info->si_uid = from_kuid_munged(t_user_ns, uid);
		}
		rcu_read_unlock();

		/* A kernel generated signal? */
		force = (info->si_code == SI_KERNEL);

		/* From an ancestor pid namespace? */
		if (!task_pid_nr_ns(current, task_active_pid_ns(t))) {
			info->si_pid = 0;
			force = true;
		}
	}
	return __send_signal(sig, info, t, type, force);
}

static void print_fatal_signal(int signr)
{
	struct pt_regs *regs = signal_pt_regs();
	pr_info("potentially unexpected fatal signal %d.\n", signr);

#if defined(__i386__) && !defined(__arch_um__)
	pr_info("code at %08lx: ", regs->ip);
	{
		int i;
		for (i = 0; i < 16; i++) {
			unsigned char insn;

			if (get_user(insn, (unsigned char *)(regs->ip + i)))
				break;
			pr_cont("%02x ", insn);
		}
	}
	pr_cont("\n");
#endif
	preempt_disable();
	show_regs(regs);
	preempt_enable();
}

static int __init setup_print_fatal_signals(char *str)
{
	get_option (&str, &print_fatal_signals);

	return 1;
}

__setup("print-fatal-signals=", setup_print_fatal_signals);

int
__group_send_sig_info(int sig, struct kernel_siginfo *info, struct task_struct *p)
{
	return send_signal(sig, info, p, PIDTYPE_TGID);
}

int do_send_sig_info(int sig, struct kernel_siginfo *info, struct task_struct *p,
			enum pid_type type)
{
	unsigned long flags;
	int ret = -ESRCH;

	if (lock_task_sighand(p, &flags)) {
		ret = send_signal(sig, info, p, type);
		unlock_task_sighand(p, &flags);
	}

	return ret;
}

enum sig_handler {
	HANDLER_CURRENT, /* If reachable use the current handler */
	HANDLER_SIG_DFL, /* Always use SIG_DFL handler semantics */
	HANDLER_EXIT,	 /* Only visible as the process exit code */
};

/*
 * Force a signal that the process can't ignore: if necessary
 * we unblock the signal and change any SIG_IGN to SIG_DFL.
 *
 * Note: If we unblock the signal, we always reset it to SIG_DFL,
 * since we do not want to have a signal handler that was blocked
 * be invoked when user space had explicitly blocked it.
 *
 * We don't want to have recursive SIGSEGV's etc, for example,
 * that is why we also clear SIGNAL_UNKILLABLE.
 */
static int
force_sig_info_to_task(struct kernel_siginfo *info, struct task_struct *t,
	enum sig_handler handler)
{
	unsigned long int flags;
	int ret, blocked, ignored;
	struct k_sigaction *action;
	int sig = info->si_signo;

	spin_lock_irqsave(&t->sighand->siglock, flags);
	action = &t->sighand->action[sig-1];
	ignored = action->sa.sa_handler == SIG_IGN;
	blocked = sigismember(&t->blocked, sig);
	if (blocked || ignored || (handler != HANDLER_CURRENT)) {
		action->sa.sa_handler = SIG_DFL;
		if (handler == HANDLER_EXIT)
			action->sa.sa_flags |= SA_IMMUTABLE;
		if (blocked) {
			sigdelset(&t->blocked, sig);
			recalc_sigpending_and_wake(t);
		}
	}
	/*
	 * Don't clear SIGNAL_UNKILLABLE for traced tasks, users won't expect
	 * debugging to leave init killable. But HANDLER_EXIT is always fatal.
	 */
	if (action->sa.sa_handler == SIG_DFL &&
	    (!t->ptrace || (handler == HANDLER_EXIT)))
		t->signal->flags &= ~SIGNAL_UNKILLABLE;
	ret = send_signal(sig, info, t, PIDTYPE_PID);
	spin_unlock_irqrestore(&t->sighand->siglock, flags);

	return ret;
}

int force_sig_info(struct kernel_siginfo *info)
{
	return force_sig_info_to_task(info, current, HANDLER_CURRENT);
}

/*
 * Nuke all other threads in the group.
 */
int zap_other_threads(struct task_struct *p)
{
	struct task_struct *t = p;
	int count = 0;

	p->signal->group_stop_count = 0;

	while_each_thread(p, t) {
		task_clear_jobctl_pending(t, JOBCTL_PENDING_MASK);
		count++;

		/* Don't bother with already dead threads */
		if (t->exit_state)
			continue;
		sigaddset(&t->pending.signal, SIGKILL);
		signal_wake_up(t, 1);
	}

	return count;
}

struct sighand_struct *__lock_task_sighand(struct task_struct *tsk,
					   unsigned long *flags)
{
	struct sighand_struct *sighand;

	rcu_read_lock();
	for (;;) {
		sighand = rcu_dereference(tsk->sighand);
		if (unlikely(sighand == NULL))
			break;

		/*
		 * This sighand can be already freed and even reused, but
		 * we rely on SLAB_TYPESAFE_BY_RCU and sighand_ctor() which
		 * initializes ->siglock: this slab can't go away, it has
		 * the same object type, ->siglock can't be reinitialized.
		 *
		 * We need to ensure that tsk->sighand is still the same
		 * after we take the lock, we can race with de_thread() or
		 * __exit_signal(). In the latter case the next iteration
		 * must see ->sighand == NULL.
		 */
		spin_lock_irqsave(&sighand->siglock, *flags);
		if (likely(sighand == rcu_access_pointer(tsk->sighand)))
			break;
		spin_unlock_irqrestore(&sighand->siglock, *flags);
	}
	rcu_read_unlock();

	return sighand;
}

#ifdef CONFIG_LOCKDEP
void lockdep_assert_task_sighand_held(struct task_struct *task)
{
	struct sighand_struct *sighand;

	rcu_read_lock();
	sighand = rcu_dereference(task->sighand);
	if (sighand)
		lockdep_assert_held(&sighand->siglock);
	else
		WARN_ON_ONCE(1);
	rcu_read_unlock();
}
#endif

/*
 * send signal info to all the members of a group
 */
int group_send_sig_info(int sig, struct kernel_siginfo *info,
			struct task_struct *p, enum pid_type type)
{
	int ret;

	rcu_read_lock();
	ret = check_kill_permission(sig, info, p);
	rcu_read_unlock();

	if (!ret && sig)
		ret = do_send_sig_info(sig, info, p, type);

	return ret;
}

/*
 * __kill_pgrp_info() sends a signal to a process group: this is what the tty
 * control characters do (^C, ^Z etc)
 * - the caller must hold at least a readlock on tasklist_lock
 */
int __kill_pgrp_info(int sig, struct kernel_siginfo *info, struct pid *pgrp)
{
	struct task_struct *p = NULL;
	int retval, success;

	success = 0;
	retval = -ESRCH;
	do_each_pid_task(pgrp, PIDTYPE_PGID, p) {
		int err = group_send_sig_info(sig, info, p, PIDTYPE_PGID);
		success |= !err;
		retval = err;
	} while_each_pid_task(pgrp, PIDTYPE_PGID, p);
	return success ? 0 : retval;
}

int kill_pid_info(int sig, struct kernel_siginfo *info, struct pid *pid)
{
	int error = -ESRCH;
	struct task_struct *p;

	for (;;) {
		rcu_read_lock();
		p = pid_task(pid, PIDTYPE_PID);
		if (p)
			error = group_send_sig_info(sig, info, p, PIDTYPE_TGID);
		rcu_read_unlock();
		if (likely(!p || error != -ESRCH))
			return error;

		/*
		 * The task was unhashed in between, try again.  If it
		 * is dead, pid_task() will return NULL, if we race with
		 * de_thread() it will find the new leader.
		 */
	}
}

static int kill_proc_info(int sig, struct kernel_siginfo *info, pid_t pid)
{
	int error;
	rcu_read_lock();
	error = kill_pid_info(sig, info, find_vpid(pid));
	rcu_read_unlock();
	return error;
}

static inline bool kill_as_cred_perm(const struct cred *cred,
				     struct task_struct *target)
{
	const struct cred *pcred = __task_cred(target);

	return uid_eq(cred->euid, pcred->suid) ||
	       uid_eq(cred->euid, pcred->uid) ||
	       uid_eq(cred->uid, pcred->suid) ||
	       uid_eq(cred->uid, pcred->uid);
}

/*
 * The usb asyncio usage of siginfo is wrong.  The glibc support
 * for asyncio which uses SI_ASYNCIO assumes the layout is SIL_RT.
 * AKA after the generic fields:
 *	kernel_pid_t	si_pid;
 *	kernel_uid32_t	si_uid;
 *	sigval_t	si_value;
 *
 * Unfortunately when usb generates SI_ASYNCIO it assumes the layout
 * after the generic fields is:
 *	void __user 	*si_addr;
 *
 * This is a practical problem when there is a 64bit big endian kernel
 * and a 32bit userspace.  As the 32bit address will encoded in the low
 * 32bits of the pointer.  Those low 32bits will be stored at higher
 * address than appear in a 32 bit pointer.  So userspace will not
 * see the address it was expecting for it's completions.
 *
 * There is nothing in the encoding that can allow
 * copy_siginfo_to_user32 to detect this confusion of formats, so
 * handle this by requiring the caller of kill_pid_usb_asyncio to
 * notice when this situration takes place and to store the 32bit
 * pointer in sival_int, instead of sival_addr of the sigval_t addr
 * parameter.
 */
int kill_pid_usb_asyncio(int sig, int errno, sigval_t addr,
			 struct pid *pid, const struct cred *cred)
{
	struct kernel_siginfo info;
	struct task_struct *p;
	unsigned long flags;
	int ret = -EINVAL;

	if (!valid_signal(sig))
		return ret;

	clear_siginfo(&info);
	info.si_signo = sig;
	info.si_errno = errno;
	info.si_code = SI_ASYNCIO;
	*((sigval_t *)&info.si_pid) = addr;

	rcu_read_lock();
	p = pid_task(pid, PIDTYPE_PID);
	if (!p) {
		ret = -ESRCH;
		goto out_unlock;
	}
	if (!kill_as_cred_perm(cred, p)) {
		ret = -EPERM;
		goto out_unlock;
	}
	ret = security_task_kill(p, &info, sig, cred);
	if (ret)
		goto out_unlock;

	if (sig) {
		if (lock_task_sighand(p, &flags)) {
			ret = __send_signal(sig, &info, p, PIDTYPE_TGID, false);
			unlock_task_sighand(p, &flags);
		} else
			ret = -ESRCH;
	}
out_unlock:
	rcu_read_unlock();
	return ret;
}
EXPORT_SYMBOL_GPL(kill_pid_usb_asyncio);

/*
 * kill_something_info() interprets pid in interesting ways just like kill(2).
 *
 * POSIX specifies that kill(-1,sig) is unspecified, but what we have
 * is probably wrong.  Should make it like BSD or SYSV.
 */

static int kill_something_info(int sig, struct kernel_siginfo *info, pid_t pid)
{
	int ret;

	if (pid > 0)
		return kill_proc_info(sig, info, pid);

	/* -INT_MIN is undefined.  Exclude this case to avoid a UBSAN warning */
	if (pid == INT_MIN)
		return -ESRCH;

	read_lock(&tasklist_lock);
	if (pid != -1) {
		ret = __kill_pgrp_info(sig, info,
				pid ? find_vpid(-pid) : task_pgrp(current));
	} else {
		int retval = 0, count = 0;
		struct task_struct * p;

		for_each_process(p) {
			if (task_pid_vnr(p) > 1 &&
					!same_thread_group(p, current)) {
				int err = group_send_sig_info(sig, info, p,
							      PIDTYPE_MAX);
				++count;
				if (err != -EPERM)
					retval = err;
			}
		}
		ret = count ? retval : -ESRCH;
	}
	read_unlock(&tasklist_lock);

	return ret;
}

/*
 * These are for backward compatibility with the rest of the kernel source.
 */

int send_sig_info(int sig, struct kernel_siginfo *info, struct task_struct *p)
{
	/*
	 * Make sure legacy kernel users don't send in bad values
	 * (normal paths check this in check_kill_permission).
	 */
	if (!valid_signal(sig))
		return -EINVAL;

	return do_send_sig_info(sig, info, p, PIDTYPE_PID);
}
EXPORT_SYMBOL(send_sig_info);

#define __si_special(priv) \
	((priv) ? SEND_SIG_PRIV : SEND_SIG_NOINFO)

int
send_sig(int sig, struct task_struct *p, int priv)
{
	return send_sig_info(sig, __si_special(priv), p);
}
EXPORT_SYMBOL(send_sig);

void force_sig(int sig)
{
	struct kernel_siginfo info;

	clear_siginfo(&info);
	info.si_signo = sig;
	info.si_errno = 0;
	info.si_code = SI_KERNEL;
	info.si_pid = 0;
	info.si_uid = 0;
	force_sig_info(&info);
}
EXPORT_SYMBOL(force_sig);

void force_fatal_sig(int sig)
{
	struct kernel_siginfo info;

	clear_siginfo(&info);
	info.si_signo = sig;
	info.si_errno = 0;
	info.si_code = SI_KERNEL;
	info.si_pid = 0;
	info.si_uid = 0;
	force_sig_info_to_task(&info, current, HANDLER_SIG_DFL);
}

void force_exit_sig(int sig)
{
	struct kernel_siginfo info;

	clear_siginfo(&info);
	info.si_signo = sig;
	info.si_errno = 0;
	info.si_code = SI_KERNEL;
	info.si_pid = 0;
	info.si_uid = 0;
	force_sig_info_to_task(&info, current, HANDLER_EXIT);
}

/*
 * When things go south during signal handling, we
 * will force a SIGSEGV. And if the signal that caused
 * the problem was already a SIGSEGV, we'll want to
 * make sure we don't even try to deliver the signal..
 */
void force_sigsegv(int sig)
{
	if (sig == SIGSEGV)
		force_fatal_sig(SIGSEGV);
	else
		force_sig(SIGSEGV);
}

int force_sig_fault_to_task(int sig, int code, void __user *addr
	___ARCH_SI_IA64(int imm, unsigned int flags, unsigned long isr)
	, struct task_struct *t)
{
	struct kernel_siginfo info;

	clear_siginfo(&info);
	info.si_signo = sig;
	info.si_errno = 0;
	info.si_code  = code;
	info.si_addr  = addr;
#ifdef __ia64__
	info.si_imm = imm;
	info.si_flags = flags;
	info.si_isr = isr;
#endif
	return force_sig_info_to_task(&info, t, HANDLER_CURRENT);
}

int force_sig_fault(int sig, int code, void __user *addr
	___ARCH_SI_IA64(int imm, unsigned int flags, unsigned long isr))
{
	return force_sig_fault_to_task(sig, code, addr
				       ___ARCH_SI_IA64(imm, flags, isr), current);
}

int send_sig_fault(int sig, int code, void __user *addr
	___ARCH_SI_IA64(int imm, unsigned int flags, unsigned long isr)
	, struct task_struct *t)
{
	struct kernel_siginfo info;

	clear_siginfo(&info);
	info.si_signo = sig;
	info.si_errno = 0;
	info.si_code  = code;
	info.si_addr  = addr;
#ifdef __ia64__
	info.si_imm = imm;
	info.si_flags = flags;
	info.si_isr = isr;
#endif
	return send_sig_info(info.si_signo, &info, t);
}

int force_sig_mceerr(int code, void __user *addr, short lsb)
{
	struct kernel_siginfo info;

	WARN_ON((code != BUS_MCEERR_AO) && (code != BUS_MCEERR_AR));
	clear_siginfo(&info);
	info.si_signo = SIGBUS;
	info.si_errno = 0;
	info.si_code = code;
	info.si_addr = addr;
	info.si_addr_lsb = lsb;
	return force_sig_info(&info);
}

int send_sig_mceerr(int code, void __user *addr, short lsb, struct task_struct *t)
{
	struct kernel_siginfo info;

	WARN_ON((code != BUS_MCEERR_AO) && (code != BUS_MCEERR_AR));
	clear_siginfo(&info);
	info.si_signo = SIGBUS;
	info.si_errno = 0;
	info.si_code = code;
	info.si_addr = addr;
	info.si_addr_lsb = lsb;
	return send_sig_info(info.si_signo, &info, t);
}
EXPORT_SYMBOL(send_sig_mceerr);

int force_sig_bnderr(void __user *addr, void __user *lower, void __user *upper)
{
	struct kernel_siginfo info;

	clear_siginfo(&info);
	info.si_signo = SIGSEGV;
	info.si_errno = 0;
	info.si_code  = SEGV_BNDERR;
	info.si_addr  = addr;
	info.si_lower = lower;
	info.si_upper = upper;
	return force_sig_info(&info);
}

#ifdef SEGV_PKUERR
int force_sig_pkuerr(void __user *addr, u32 pkey)
{
	struct kernel_siginfo info;

	clear_siginfo(&info);
	info.si_signo = SIGSEGV;
	info.si_errno = 0;
	info.si_code  = SEGV_PKUERR;
	info.si_addr  = addr;
	info.si_pkey  = pkey;
	return force_sig_info(&info);
}
#endif

int force_sig_perf(void __user *addr, u32 type, u64 sig_data)
{
	struct kernel_siginfo info;

	clear_siginfo(&info);
	info.si_signo     = SIGTRAP;
	info.si_errno     = 0;
	info.si_code      = TRAP_PERF;
	info.si_addr      = addr;
	info.si_perf_data = sig_data;
	info.si_perf_type = type;

	return force_sig_info(&info);
}

/**
 * force_sig_seccomp - signals the task to allow in-process syscall emulation
 * @syscall: syscall number to send to userland
 * @reason: filter-supplied reason code to send to userland (via si_errno)
 * @force_coredump: true to trigger a coredump
 *
 * Forces a SIGSYS with a code of SYS_SECCOMP and related sigsys info.
 */
int force_sig_seccomp(int syscall, int reason, bool force_coredump)
{
	struct kernel_siginfo info;

	clear_siginfo(&info);
	info.si_signo = SIGSYS;
	info.si_code = SYS_SECCOMP;
	info.si_call_addr = (void __user *)KSTK_EIP(current);
	info.si_errno = reason;
	info.si_arch = syscall_get_arch(current);
	info.si_syscall = syscall;
	return force_sig_info_to_task(&info, current,
		force_coredump ? HANDLER_EXIT : HANDLER_CURRENT);
}

/* For the crazy architectures that include trap information in
 * the errno field, instead of an actual errno value.
 */
int force_sig_ptrace_errno_trap(int errno, void __user *addr)
{
	struct kernel_siginfo info;

	clear_siginfo(&info);
	info.si_signo = SIGTRAP;
	info.si_errno = errno;
	info.si_code  = TRAP_HWBKPT;
	info.si_addr  = addr;
	return force_sig_info(&info);
}

/* For the rare architectures that include trap information using
 * si_trapno.
 */
int force_sig_fault_trapno(int sig, int code, void __user *addr, int trapno)
{
	struct kernel_siginfo info;

	clear_siginfo(&info);
	info.si_signo = sig;
	info.si_errno = 0;
	info.si_code  = code;
	info.si_addr  = addr;
	info.si_trapno = trapno;
	return force_sig_info(&info);
}

/* For the rare architectures that include trap information using
 * si_trapno.
 */
int send_sig_fault_trapno(int sig, int code, void __user *addr, int trapno,
			  struct task_struct *t)
{
	struct kernel_siginfo info;

	clear_siginfo(&info);
	info.si_signo = sig;
	info.si_errno = 0;
	info.si_code  = code;
	info.si_addr  = addr;
	info.si_trapno = trapno;
	return send_sig_info(info.si_signo, &info, t);
}

int kill_pgrp(struct pid *pid, int sig, int priv)
{
	int ret;

	read_lock(&tasklist_lock);
	ret = __kill_pgrp_info(sig, __si_special(priv), pid);
	read_unlock(&tasklist_lock);

	return ret;
}
EXPORT_SYMBOL(kill_pgrp);

int kill_pid(struct pid *pid, int sig, int priv)
{
	return kill_pid_info(sig, __si_special(priv), pid);
}
EXPORT_SYMBOL(kill_pid);

/*
 * These functions support sending signals using preallocated sigqueue
 * structures.  This is needed "because realtime applications cannot
 * afford to lose notifications of asynchronous events, like timer
 * expirations or I/O completions".  In the case of POSIX Timers
 * we allocate the sigqueue structure from the timer_create.  If this
 * allocation fails we are able to report the failure to the application
 * with an EAGAIN error.
 */
struct sigqueue *sigqueue_alloc(void)
{
	return __sigqueue_alloc(-1, current, GFP_KERNEL, 0, SIGQUEUE_PREALLOC);
}

void sigqueue_free(struct sigqueue *q)
{
	unsigned long flags;
	spinlock_t *lock = &current->sighand->siglock;

	BUG_ON(!(q->flags & SIGQUEUE_PREALLOC));
	/*
	 * We must hold ->siglock while testing q->list
	 * to serialize with collect_signal() or with
	 * __exit_signal()->flush_sigqueue().
	 */
	spin_lock_irqsave(lock, flags);
	q->flags &= ~SIGQUEUE_PREALLOC;
	/*
	 * If it is queued it will be freed when dequeued,
	 * like the "regular" sigqueue.
	 */
	if (!list_empty(&q->list))
		q = NULL;
	spin_unlock_irqrestore(lock, flags);

	if (q)
		__sigqueue_free(q);
}

int send_sigqueue(struct sigqueue *q, struct pid *pid, enum pid_type type)
{
	int sig = q->info.si_signo;
	struct sigpending *pending;
	struct task_struct *t;
	unsigned long flags;
	int ret, result;

	BUG_ON(!(q->flags & SIGQUEUE_PREALLOC));

	ret = -1;
	rcu_read_lock();
	t = pid_task(pid, type);
	if (!t || !likely(lock_task_sighand(t, &flags)))
		goto ret;

	ret = 1; /* the signal is ignored */
	result = TRACE_SIGNAL_IGNORED;
	if (!prepare_signal(sig, t, false))
		goto out;

	ret = 0;
	if (unlikely(!list_empty(&q->list))) {
		/*
		 * If an SI_TIMER entry is already queue just increment
		 * the overrun count.
		 */
		BUG_ON(q->info.si_code != SI_TIMER);
		q->info.si_overrun++;
		result = TRACE_SIGNAL_ALREADY_PENDING;
		goto out;
	}
	q->info.si_overrun = 0;

	signalfd_notify(t, sig);
	pending = (type != PIDTYPE_PID) ? &t->signal->shared_pending : &t->pending;
	list_add_tail(&q->list, &pending->list);
	sigaddset(&pending->signal, sig);
	complete_signal(sig, t, type);
	result = TRACE_SIGNAL_DELIVERED;
out:
	trace_signal_generate(sig, &q->info, t, type != PIDTYPE_PID, result);
	unlock_task_sighand(t, &flags);
ret:
	rcu_read_unlock();
	return ret;
}

static void do_notify_pidfd(struct task_struct *task)
{
	struct pid *pid;

	WARN_ON(task->exit_state == 0);
	pid = task_pid(task);
	wake_up_all(&pid->wait_pidfd);
}

/*
 * Let a parent know about the death of a child.
 * For a stopped/continued status change, use do_notify_parent_cldstop instead.
 *
 * Returns true if our parent ignored us and so we've switched to
 * self-reaping.
 */
bool do_notify_parent(struct task_struct *tsk, int sig)
{
	struct kernel_siginfo info;
	unsigned long flags;
	struct sighand_struct *psig;
	bool autoreap = false;
	u64 utime, stime;

	BUG_ON(sig == -1);

 	/* do_notify_parent_cldstop should have been called instead.  */
 	BUG_ON(task_is_stopped_or_traced(tsk));

	BUG_ON(!tsk->ptrace &&
	       (tsk->group_leader != tsk || !thread_group_empty(tsk)));

	/* Wake up all pidfd waiters */
	do_notify_pidfd(tsk);

	if (sig != SIGCHLD) {
		/*
		 * This is only possible if parent == real_parent.
		 * Check if it has changed security domain.
		 */
		if (tsk->parent_exec_id != READ_ONCE(tsk->parent->self_exec_id))
			sig = SIGCHLD;
	}

	clear_siginfo(&info);
	info.si_signo = sig;
	info.si_errno = 0;
	/*
	 * We are under tasklist_lock here so our parent is tied to
	 * us and cannot change.
	 *
	 * task_active_pid_ns will always return the same pid namespace
	 * until a task passes through release_task.
	 *
	 * write_lock() currently calls preempt_disable() which is the
	 * same as rcu_read_lock(), but according to Oleg, this is not
	 * correct to rely on this
	 */
	rcu_read_lock();
	info.si_pid = task_pid_nr_ns(tsk, task_active_pid_ns(tsk->parent));
	info.si_uid = from_kuid_munged(task_cred_xxx(tsk->parent, user_ns),
				       task_uid(tsk));
	rcu_read_unlock();

	task_cputime(tsk, &utime, &stime);
	info.si_utime = nsec_to_clock_t(utime + tsk->signal->utime);
	info.si_stime = nsec_to_clock_t(stime + tsk->signal->stime);

	info.si_status = tsk->exit_code & 0x7f;
	if (tsk->exit_code & 0x80)
		info.si_code = CLD_DUMPED;
	else if (tsk->exit_code & 0x7f)
		info.si_code = CLD_KILLED;
	else {
		info.si_code = CLD_EXITED;
		info.si_status = tsk->exit_code >> 8;
	}

	psig = tsk->parent->sighand;
	spin_lock_irqsave(&psig->siglock, flags);
	if (!tsk->ptrace && sig == SIGCHLD &&
	    (psig->action[SIGCHLD-1].sa.sa_handler == SIG_IGN ||
	     (psig->action[SIGCHLD-1].sa.sa_flags & SA_NOCLDWAIT))) {
		/*
		 * We are exiting and our parent doesn't care.  POSIX.1
		 * defines special semantics for setting SIGCHLD to SIG_IGN
		 * or setting the SA_NOCLDWAIT flag: we should be reaped
		 * automatically and not left for our parent's wait4 call.
		 * Rather than having the parent do it as a magic kind of
		 * signal handler, we just set this to tell do_exit that we
		 * can be cleaned up without becoming a zombie.  Note that
		 * we still call __wake_up_parent in this case, because a
		 * blocked sys_wait4 might now return -ECHILD.
		 *
		 * Whether we send SIGCHLD or not for SA_NOCLDWAIT
		 * is implementation-defined: we do (if you don't want
		 * it, just use SIG_IGN instead).
		 */
		autoreap = true;
		if (psig->action[SIGCHLD-1].sa.sa_handler == SIG_IGN)
			sig = 0;
	}
	/*
	 * Send with __send_signal as si_pid and si_uid are in the
	 * parent's namespaces.
	 */
	if (valid_signal(sig) && sig)
		__send_signal(sig, &info, tsk->parent, PIDTYPE_TGID, false);
	__wake_up_parent(tsk, tsk->parent);
	spin_unlock_irqrestore(&psig->siglock, flags);

	return autoreap;
}

/**
 * do_notify_parent_cldstop - notify parent of stopped/continued state change
 * @tsk: task reporting the state change
 * @for_ptracer: the notification is for ptracer
 * @why: CLD_{CONTINUED|STOPPED|TRAPPED} to report
 *
 * Notify @tsk's parent that the stopped/continued state has changed.  If
 * @for_ptracer is %false, @tsk's group leader notifies to its real parent.
 * If %true, @tsk reports to @tsk->parent which should be the ptracer.
 *
 * CONTEXT:
 * Must be called with tasklist_lock at least read locked.
 */
static void do_notify_parent_cldstop(struct task_struct *tsk,
				     bool for_ptracer, int why)
{
	struct kernel_siginfo info;
	unsigned long flags;
	struct task_struct *parent;
	struct sighand_struct *sighand;
	u64 utime, stime;

	if (for_ptracer) {
		parent = tsk->parent;
	} else {
		tsk = tsk->group_leader;
		parent = tsk->real_parent;
	}

	clear_siginfo(&info);
	info.si_signo = SIGCHLD;
	info.si_errno = 0;
	/*
	 * see comment in do_notify_parent() about the following 4 lines
	 */
	rcu_read_lock();
	info.si_pid = task_pid_nr_ns(tsk, task_active_pid_ns(parent));
	info.si_uid = from_kuid_munged(task_cred_xxx(parent, user_ns), task_uid(tsk));
	rcu_read_unlock();

	task_cputime(tsk, &utime, &stime);
	info.si_utime = nsec_to_clock_t(utime);
	info.si_stime = nsec_to_clock_t(stime);

 	info.si_code = why;
 	switch (why) {
 	case CLD_CONTINUED:
 		info.si_status = SIGCONT;
 		break;
 	case CLD_STOPPED:
 		info.si_status = tsk->signal->group_exit_code & 0x7f;
 		break;
 	case CLD_TRAPPED:
 		info.si_status = tsk->exit_code & 0x7f;
 		break;
 	default:
 		BUG();
 	}

	sighand = parent->sighand;
	spin_lock_irqsave(&sighand->siglock, flags);
	if (sighand->action[SIGCHLD-1].sa.sa_handler != SIG_IGN &&
	    !(sighand->action[SIGCHLD-1].sa.sa_flags & SA_NOCLDSTOP))
		__group_send_sig_info(SIGCHLD, &info, parent);
	/*
	 * Even if SIGCHLD is not generated, we must wake up wait4 calls.
	 */
	__wake_up_parent(tsk, parent);
	spin_unlock_irqrestore(&sighand->siglock, flags);
}

/*
 * This must be called with current->sighand->siglock held.
 *
 * This should be the path for all ptrace stops.
 * We always set current->last_siginfo while stopped here.
 * That makes it a way to test a stopped process for
 * being ptrace-stopped vs being job-control-stopped.
 *
 * If we actually decide not to stop at all because the tracer
 * is gone, we keep current->exit_code unless clear_code.
 */
static void ptrace_stop(int exit_code, int why, int clear_code, kernel_siginfo_t *info)
	__releases(&current->sighand->siglock)
	__acquires(&current->sighand->siglock)
{
	bool gstop_done = false;

	if (arch_ptrace_stop_needed()) {
		/*
		 * The arch code has something special to do before a
		 * ptrace stop.  This is allowed to block, e.g. for faults
		 * on user stack pages.  We can't keep the siglock while
		 * calling arch_ptrace_stop, so we must release it now.
		 * To preserve proper semantics, we must do this before
		 * any signal bookkeeping like checking group_stop_count.
		 */
		spin_unlock_irq(&current->sighand->siglock);
		arch_ptrace_stop();
		spin_lock_irq(&current->sighand->siglock);
	}

	/*
	 * schedule() will not sleep if there is a pending signal that
	 * can awaken the task.
	 */
	set_special_state(TASK_TRACED);

	/*
	 * We're committing to trapping.  TRACED should be visible before
	 * TRAPPING is cleared; otherwise, the tracer might fail do_wait().
	 * Also, transition to TRACED and updates to ->jobctl should be
	 * atomic with respect to siglock and should be done after the arch
	 * hook as siglock is released and regrabbed across it.
	 *
	 *     TRACER				    TRACEE
	 *
	 *     ptrace_attach()
	 * [L]   wait_on_bit(JOBCTL_TRAPPING)	[S] set_special_state(TRACED)
	 *     do_wait()
	 *       set_current_state()                smp_wmb();
	 *       ptrace_do_wait()
	 *         wait_task_stopped()
	 *           task_stopped_code()
	 * [L]         task_is_traced()		[S] task_clear_jobctl_trapping();
	 */
	smp_wmb();

	current->last_siginfo = info;
	current->exit_code = exit_code;

	/*
	 * If @why is CLD_STOPPED, we're trapping to participate in a group
	 * stop.  Do the bookkeeping.  Note that if SIGCONT was delievered
	 * across siglock relocks since INTERRUPT was scheduled, PENDING
	 * could be clear now.  We act as if SIGCONT is received after
	 * TASK_TRACED is entered - ignore it.
	 */
	if (why == CLD_STOPPED && (current->jobctl & JOBCTL_STOP_PENDING))
		gstop_done = task_participate_group_stop(current);

	/* any trap clears pending STOP trap, STOP trap clears NOTIFY */
	task_clear_jobctl_pending(current, JOBCTL_TRAP_STOP);
	if (info && info->si_code >> 8 == PTRACE_EVENT_STOP)
		task_clear_jobctl_pending(current, JOBCTL_TRAP_NOTIFY);

	/* entering a trap, clear TRAPPING */
	task_clear_jobctl_trapping(current);

	spin_unlock_irq(&current->sighand->siglock);
	read_lock(&tasklist_lock);
	if (likely(current->ptrace)) {
		/*
		 * Notify parents of the stop.
		 *
		 * While ptraced, there are two parents - the ptracer and
		 * the real_parent of the group_leader.  The ptracer should
		 * know about every stop while the real parent is only
		 * interested in the completion of group stop.  The states
		 * for the two don't interact with each other.  Notify
		 * separately unless they're gonna be duplicates.
		 */
		do_notify_parent_cldstop(current, true, why);
		if (gstop_done && ptrace_reparented(current))
			do_notify_parent_cldstop(current, false, why);

		/*
		 * Don't want to allow preemption here, because
		 * sys_ptrace() needs this task to be inactive.
		 *
		 * XXX: implement read_unlock_no_resched().
		 */
		preempt_disable();
		read_unlock(&tasklist_lock);
		cgroup_enter_frozen();
		preempt_enable_no_resched();
		freezable_schedule();
		cgroup_leave_frozen(true);
	} else {
		/*
		 * By the time we got the lock, our tracer went away.
		 * Don't drop the lock yet, another tracer may come.
		 *
		 * If @gstop_done, the ptracer went away between group stop
		 * completion and here.  During detach, it would have set
		 * JOBCTL_STOP_PENDING on us and we'll re-enter
		 * TASK_STOPPED in do_signal_stop() on return, so notifying
		 * the real parent of the group stop completion is enough.
		 */
		if (gstop_done)
			do_notify_parent_cldstop(current, false, why);

		/* tasklist protects us from ptrace_freeze_traced() */
		__set_current_state(TASK_RUNNING);
		if (clear_code)
			current->exit_code = 0;
		read_unlock(&tasklist_lock);
	}

	/*
	 * We are back.  Now reacquire the siglock before touching
	 * last_siginfo, so that we are sure to have synchronized with
	 * any signal-sending on another CPU that wants to examine it.
	 */
	spin_lock_irq(&current->sighand->siglock);
	current->last_siginfo = NULL;

	/* LISTENING can be set only during STOP traps, clear it */
	current->jobctl &= ~JOBCTL_LISTENING;

	/*
	 * Queued signals ignored us while we were stopped for tracing.
	 * So check for any that we should take before resuming user mode.
	 * This sets TIF_SIGPENDING, but never clears it.
	 */
	recalc_sigpending_tsk(current);
}

static void ptrace_do_notify(int signr, int exit_code, int why)
{
	kernel_siginfo_t info;

	clear_siginfo(&info);
	info.si_signo = signr;
	info.si_code = exit_code;
	info.si_pid = task_pid_vnr(current);
	info.si_uid = from_kuid_munged(current_user_ns(), current_uid());

	/* Let the debugger run.  */
	ptrace_stop(exit_code, why, 1, &info);
}

void ptrace_notify(int exit_code)
{
	BUG_ON((exit_code & (0x7f | ~0xffff)) != SIGTRAP);
	if (unlikely(current->task_works))
		task_work_run();

	spin_lock_irq(&current->sighand->siglock);
	ptrace_do_notify(SIGTRAP, exit_code, CLD_TRAPPED);
	spin_unlock_irq(&current->sighand->siglock);
}

/**
 * do_signal_stop - handle group stop for SIGSTOP and other stop signals
 * @signr: signr causing group stop if initiating
 *
 * If %JOBCTL_STOP_PENDING is not set yet, initiate group stop with @signr
 * and participate in it.  If already set, participate in the existing
 * group stop.  If participated in a group stop (and thus slept), %true is
 * returned with siglock released.
 *
 * If ptraced, this function doesn't handle stop itself.  Instead,
 * %JOBCTL_TRAP_STOP is scheduled and %false is returned with siglock
 * untouched.  The caller must ensure that INTERRUPT trap handling takes
 * places afterwards.
 *
 * CONTEXT:
 * Must be called with @current->sighand->siglock held, which is released
 * on %true return.
 *
 * RETURNS:
 * %false if group stop is already cancelled or ptrace trap is scheduled.
 * %true if participated in group stop.
 */
static bool do_signal_stop(int signr)
	__releases(&current->sighand->siglock)
{
	struct signal_struct *sig = current->signal;

	if (!(current->jobctl & JOBCTL_STOP_PENDING)) {
		unsigned long gstop = JOBCTL_STOP_PENDING | JOBCTL_STOP_CONSUME;
		struct task_struct *t;

		/* signr will be recorded in task->jobctl for retries */
		WARN_ON_ONCE(signr & ~JOBCTL_STOP_SIGMASK);

		if (!likely(current->jobctl & JOBCTL_STOP_DEQUEUED) ||
		    unlikely(sig->flags & SIGNAL_GROUP_EXIT) ||
		    unlikely(sig->group_exec_task))
			return false;
		/*
		 * There is no group stop already in progress.  We must
		 * initiate one now.
		 *
		 * While ptraced, a task may be resumed while group stop is
		 * still in effect and then receive a stop signal and
		 * initiate another group stop.  This deviates from the
		 * usual behavior as two consecutive stop signals can't
		 * cause two group stops when !ptraced.  That is why we
		 * also check !task_is_stopped(t) below.
		 *
		 * The condition can be distinguished by testing whether
		 * SIGNAL_STOP_STOPPED is already set.  Don't generate
		 * group_exit_code in such case.
		 *
		 * This is not necessary for SIGNAL_STOP_CONTINUED because
		 * an intervening stop signal is required to cause two
		 * continued events regardless of ptrace.
		 */
		if (!(sig->flags & SIGNAL_STOP_STOPPED))
			sig->group_exit_code = signr;

		sig->group_stop_count = 0;

		if (task_set_jobctl_pending(current, signr | gstop))
			sig->group_stop_count++;

		t = current;
		while_each_thread(current, t) {
			/*
			 * Setting state to TASK_STOPPED for a group
			 * stop is always done with the siglock held,
			 * so this check has no races.
			 */
			if (!task_is_stopped(t) &&
			    task_set_jobctl_pending(t, signr | gstop)) {
				sig->group_stop_count++;
				if (likely(!(t->ptrace & PT_SEIZED)))
					signal_wake_up(t, 0);
				else
					ptrace_trap_notify(t);
			}
		}
	}

	if (likely(!current->ptrace)) {
		int notify = 0;

		/*
		 * If there are no other threads in the group, or if there
		 * is a group stop in progress and we are the last to stop,
		 * report to the parent.
		 */
		if (task_participate_group_stop(current))
			notify = CLD_STOPPED;

		set_special_state(TASK_STOPPED);
		spin_unlock_irq(&current->sighand->siglock);

		/*
		 * Notify the parent of the group stop completion.  Because
		 * we're not holding either the siglock or tasklist_lock
		 * here, ptracer may attach inbetween; however, this is for
		 * group stop and should always be delivered to the real
		 * parent of the group leader.  The new ptracer will get
		 * its notification when this task transitions into
		 * TASK_TRACED.
		 */
		if (notify) {
			read_lock(&tasklist_lock);
			do_notify_parent_cldstop(current, false, notify);
			read_unlock(&tasklist_lock);
		}

		/* Now we don't run again until woken by SIGCONT or SIGKILL */
		cgroup_enter_frozen();
		freezable_schedule();
		return true;
	} else {
		/*
		 * While ptraced, group stop is handled by STOP trap.
		 * Schedule it and let the caller deal with it.
		 */
		task_set_jobctl_pending(current, JOBCTL_TRAP_STOP);
		return false;
	}
}

/**
 * do_jobctl_trap - take care of ptrace jobctl traps
 *
 * When PT_SEIZED, it's used for both group stop and explicit
 * SEIZE/INTERRUPT traps.  Both generate PTRACE_EVENT_STOP trap with
 * accompanying siginfo.  If stopped, lower eight bits of exit_code contain
 * the stop signal; otherwise, %SIGTRAP.
 *
 * When !PT_SEIZED, it's used only for group stop trap with stop signal
 * number as exit_code and no siginfo.
 *
 * CONTEXT:
 * Must be called with @current->sighand->siglock held, which may be
 * released and re-acquired before returning with intervening sleep.
 */
static void do_jobctl_trap(void)
{
	struct signal_struct *signal = current->signal;
	int signr = current->jobctl & JOBCTL_STOP_SIGMASK;

	if (current->ptrace & PT_SEIZED) {
		if (!signal->group_stop_count &&
		    !(signal->flags & SIGNAL_STOP_STOPPED))
			signr = SIGTRAP;
		WARN_ON_ONCE(!signr);
		ptrace_do_notify(signr, signr | (PTRACE_EVENT_STOP << 8),
				 CLD_STOPPED);
	} else {
		WARN_ON_ONCE(!signr);
		ptrace_stop(signr, CLD_STOPPED, 0, NULL);
		current->exit_code = 0;
	}
}

/**
 * do_freezer_trap - handle the freezer jobctl trap
 *
 * Puts the task into frozen state, if only the task is not about to quit.
 * In this case it drops JOBCTL_TRAP_FREEZE.
 *
 * CONTEXT:
 * Must be called with @current->sighand->siglock held,
 * which is always released before returning.
 */
static void do_freezer_trap(void)
	__releases(&current->sighand->siglock)
{
	/*
	 * If there are other trap bits pending except JOBCTL_TRAP_FREEZE,
	 * let's make another loop to give it a chance to be handled.
	 * In any case, we'll return back.
	 */
	if ((current->jobctl & (JOBCTL_PENDING_MASK | JOBCTL_TRAP_FREEZE)) !=
	     JOBCTL_TRAP_FREEZE) {
		spin_unlock_irq(&current->sighand->siglock);
		return;
	}

	/*
	 * Now we're sure that there is no pending fatal signal and no
	 * pending traps. Clear TIF_SIGPENDING to not get out of schedule()
	 * immediately (if there is a non-fatal signal pending), and
	 * put the task into sleep.
	 */
	__set_current_state(TASK_INTERRUPTIBLE);
	clear_thread_flag(TIF_SIGPENDING);
	spin_unlock_irq(&current->sighand->siglock);
	cgroup_enter_frozen();
	freezable_schedule();
}

static int ptrace_signal(int signr, kernel_siginfo_t *info, enum pid_type type)
{
	/*
	 * We do not check sig_kernel_stop(signr) but set this marker
	 * unconditionally because we do not know whether debugger will
	 * change signr. This flag has no meaning unless we are going
	 * to stop after return from ptrace_stop(). In this case it will
	 * be checked in do_signal_stop(), we should only stop if it was
	 * not cleared by SIGCONT while we were sleeping. See also the
	 * comment in dequeue_signal().
	 */
	current->jobctl |= JOBCTL_STOP_DEQUEUED;
	ptrace_stop(signr, CLD_TRAPPED, 0, info);

	/* We're back.  Did the debugger cancel the sig?  */
	signr = current->exit_code;
	if (signr == 0)
		return signr;

	current->exit_code = 0;

	/*
	 * Update the siginfo structure if the signal has
	 * changed.  If the debugger wanted something
	 * specific in the siginfo structure then it should
	 * have updated *info via PTRACE_SETSIGINFO.
	 */
	if (signr != info->si_signo) {
		clear_siginfo(info);
		info->si_signo = signr;
		info->si_errno = 0;
		info->si_code = SI_USER;
		rcu_read_lock();
		info->si_pid = task_pid_vnr(current->parent);
		info->si_uid = from_kuid_munged(current_user_ns(),
						task_uid(current->parent));
		rcu_read_unlock();
	}

	/* If the (new) signal is now blocked, requeue it.  */
	if (sigismember(&current->blocked, signr) ||
	    fatal_signal_pending(current)) {
		send_signal(signr, info, current, type);
		signr = 0;
	}

	return signr;
}

static void hide_si_addr_tag_bits(struct ksignal *ksig)
{
	switch (siginfo_layout(ksig->sig, ksig->info.si_code)) {
	case SIL_FAULT:
	case SIL_FAULT_TRAPNO:
	case SIL_FAULT_MCEERR:
	case SIL_FAULT_BNDERR:
	case SIL_FAULT_PKUERR:
	case SIL_FAULT_PERF_EVENT:
		ksig->info.si_addr = arch_untagged_si_addr(
			ksig->info.si_addr, ksig->sig, ksig->info.si_code);
		break;
	case SIL_KILL:
	case SIL_TIMER:
	case SIL_POLL:
	case SIL_CHLD:
	case SIL_RT:
	case SIL_SYS:
		break;
	}
}

bool get_signal(struct ksignal *ksig)
{
	struct sighand_struct *sighand = current->sighand;
	struct signal_struct *signal = current->signal;
	int signr;

	if (unlikely(current->task_works))
		task_work_run();

	/*
	 * For non-generic architectures, check for TIF_NOTIFY_SIGNAL so
	 * that the arch handlers don't all have to do it. If we get here
	 * without TIF_SIGPENDING, just exit after running signal work.
	 */
	if (!IS_ENABLED(CONFIG_GENERIC_ENTRY)) {
		if (test_thread_flag(TIF_NOTIFY_SIGNAL))
			tracehook_notify_signal();
		if (!task_sigpending(current))
			return false;
	}

	if (unlikely(uprobe_deny_signal()))
		return false;

	/*
	 * Do this once, we can't return to user-mode if freezing() == T.
	 * do_signal_stop() and ptrace_stop() do freezable_schedule() and
	 * thus do not need another check after return.
	 */
	try_to_freeze();

relock:
	spin_lock_irq(&sighand->siglock);

	/*
	 * Every stopped thread goes here after wakeup. Check to see if
	 * we should notify the parent, prepare_signal(SIGCONT) encodes
	 * the CLD_ si_code into SIGNAL_CLD_MASK bits.
	 */
	if (unlikely(signal->flags & SIGNAL_CLD_MASK)) {
		int why;

		if (signal->flags & SIGNAL_CLD_CONTINUED)
			why = CLD_CONTINUED;
		else
			why = CLD_STOPPED;

		signal->flags &= ~SIGNAL_CLD_MASK;

		spin_unlock_irq(&sighand->siglock);

		/*
		 * Notify the parent that we're continuing.  This event is
		 * always per-process and doesn't make whole lot of sense
		 * for ptracers, who shouldn't consume the state via
		 * wait(2) either, but, for backward compatibility, notify
		 * the ptracer of the group leader too unless it's gonna be
		 * a duplicate.
		 */
		read_lock(&tasklist_lock);
		do_notify_parent_cldstop(current, false, why);

		if (ptrace_reparented(current->group_leader))
			do_notify_parent_cldstop(current->group_leader,
						true, why);
		read_unlock(&tasklist_lock);

		goto relock;
	}

	for (;;) {
		struct k_sigaction *ka;
		enum pid_type type;

		/* Has this task already been marked for death? */
		if ((signal->flags & SIGNAL_GROUP_EXIT) ||
		     signal->group_exec_task) {
			ksig->info.si_signo = signr = SIGKILL;
			sigdelset(&current->pending.signal, SIGKILL);
			trace_signal_deliver(SIGKILL, SEND_SIG_NOINFO,
				&sighand->action[SIGKILL - 1]);
			recalc_sigpending();
			goto fatal;
		}

		if (unlikely(current->jobctl & JOBCTL_STOP_PENDING) &&
		    do_signal_stop(0))
			goto relock;

		if (unlikely(current->jobctl &
			     (JOBCTL_TRAP_MASK | JOBCTL_TRAP_FREEZE))) {
			if (current->jobctl & JOBCTL_TRAP_MASK) {
				do_jobctl_trap();
				spin_unlock_irq(&sighand->siglock);
			} else if (current->jobctl & JOBCTL_TRAP_FREEZE)
				do_freezer_trap();

			goto relock;
		}

		/*
		 * If the task is leaving the frozen state, let's update
		 * cgroup counters and reset the frozen bit.
		 */
		if (unlikely(cgroup_task_frozen(current))) {
			spin_unlock_irq(&sighand->siglock);
			cgroup_leave_frozen(false);
			goto relock;
		}

		/*
		 * Signals generated by the execution of an instruction
		 * need to be delivered before any other pending signals
		 * so that the instruction pointer in the signal stack
		 * frame points to the faulting instruction.
		 */
		type = PIDTYPE_PID;
		signr = dequeue_synchronous_signal(&ksig->info);
		if (!signr)
			signr = dequeue_signal(current, &current->blocked,
					       &ksig->info, &type);

		if (!signr)
			break; /* will return 0 */

		if (unlikely(current->ptrace) && (signr != SIGKILL) &&
		    !(sighand->action[signr -1].sa.sa_flags & SA_IMMUTABLE)) {
<<<<<<< HEAD
			signr = ptrace_signal(signr, &ksig->info);
=======
			signr = ptrace_signal(signr, &ksig->info, type);
>>>>>>> 754e0b0e
			if (!signr)
				continue;
		}

		ka = &sighand->action[signr-1];

		/* Trace actually delivered signals. */
		trace_signal_deliver(signr, &ksig->info, ka);

		if (ka->sa.sa_handler == SIG_IGN) /* Do nothing.  */
			continue;
		if (ka->sa.sa_handler != SIG_DFL) {
			/* Run the handler.  */
			ksig->ka = *ka;

			if (ka->sa.sa_flags & SA_ONESHOT)
				ka->sa.sa_handler = SIG_DFL;

			break; /* will return non-zero "signr" value */
		}

		/*
		 * Now we are doing the default action for this signal.
		 */
		if (sig_kernel_ignore(signr)) /* Default is nothing. */
			continue;

		/*
		 * Global init gets no signals it doesn't want.
		 * Container-init gets no signals it doesn't want from same
		 * container.
		 *
		 * Note that if global/container-init sees a sig_kernel_only()
		 * signal here, the signal must have been generated internally
		 * or must have come from an ancestor namespace. In either
		 * case, the signal cannot be dropped.
		 */
		if (unlikely(signal->flags & SIGNAL_UNKILLABLE) &&
				!sig_kernel_only(signr))
			continue;

		if (sig_kernel_stop(signr)) {
			/*
			 * The default action is to stop all threads in
			 * the thread group.  The job control signals
			 * do nothing in an orphaned pgrp, but SIGSTOP
			 * always works.  Note that siglock needs to be
			 * dropped during the call to is_orphaned_pgrp()
			 * because of lock ordering with tasklist_lock.
			 * This allows an intervening SIGCONT to be posted.
			 * We need to check for that and bail out if necessary.
			 */
			if (signr != SIGSTOP) {
				spin_unlock_irq(&sighand->siglock);

				/* signals can be posted during this window */

				if (is_current_pgrp_orphaned())
					goto relock;

				spin_lock_irq(&sighand->siglock);
			}

			if (likely(do_signal_stop(ksig->info.si_signo))) {
				/* It released the siglock.  */
				goto relock;
			}

			/*
			 * We didn't actually stop, due to a race
			 * with SIGCONT or something like that.
			 */
			continue;
		}

	fatal:
		spin_unlock_irq(&sighand->siglock);
		if (unlikely(cgroup_task_frozen(current)))
			cgroup_leave_frozen(true);

		/*
		 * Anything else is fatal, maybe with a core dump.
		 */
		current->flags |= PF_SIGNALED;

		if (sig_kernel_coredump(signr)) {
			if (print_fatal_signals)
				print_fatal_signal(ksig->info.si_signo);
			proc_coredump_connector(current);
			/*
			 * If it was able to dump core, this kills all
			 * other threads in the group and synchronizes with
			 * their demise.  If we lost the race with another
			 * thread getting here, it set group_exit_code
			 * first and our do_group_exit call below will use
			 * that value and ignore the one we pass it.
			 */
			do_coredump(&ksig->info);
		}

		/*
		 * PF_IO_WORKER threads will catch and exit on fatal signals
		 * themselves. They have cleanup that must be performed, so
		 * we cannot call do_exit() on their behalf.
		 */
		if (current->flags & PF_IO_WORKER)
			goto out;

		/*
		 * Death signals, no core dump.
		 */
		do_group_exit(ksig->info.si_signo);
		/* NOTREACHED */
	}
	spin_unlock_irq(&sighand->siglock);
out:
	ksig->sig = signr;

	if (!(ksig->ka.sa.sa_flags & SA_EXPOSE_TAGBITS))
		hide_si_addr_tag_bits(ksig);

	return ksig->sig > 0;
}

/**
 * signal_delivered - called after signal delivery to update blocked signals
 * @ksig:		kernel signal struct
 * @stepping:		nonzero if debugger single-step or block-step in use
 *
 * This function should be called when a signal has successfully been
 * delivered. It updates the blocked signals accordingly (@ksig->ka.sa.sa_mask
 * is always blocked), and the signal itself is blocked unless %SA_NODEFER
 * is set in @ksig->ka.sa.sa_flags.  Tracing is notified.
 */
static void signal_delivered(struct ksignal *ksig, int stepping)
{
	sigset_t blocked;

	/* A signal was successfully delivered, and the
	   saved sigmask was stored on the signal frame,
	   and will be restored by sigreturn.  So we can
	   simply clear the restore sigmask flag.  */
	clear_restore_sigmask();

	sigorsets(&blocked, &current->blocked, &ksig->ka.sa.sa_mask);
	if (!(ksig->ka.sa.sa_flags & SA_NODEFER))
		sigaddset(&blocked, ksig->sig);
	set_current_blocked(&blocked);
	if (current->sas_ss_flags & SS_AUTODISARM)
		sas_ss_reset(current);
	tracehook_signal_handler(stepping);
}

void signal_setup_done(int failed, struct ksignal *ksig, int stepping)
{
	if (failed)
		force_sigsegv(ksig->sig);
	else
		signal_delivered(ksig, stepping);
}

/*
 * It could be that complete_signal() picked us to notify about the
 * group-wide signal. Other threads should be notified now to take
 * the shared signals in @which since we will not.
 */
static void retarget_shared_pending(struct task_struct *tsk, sigset_t *which)
{
	sigset_t retarget;
	struct task_struct *t;

	sigandsets(&retarget, &tsk->signal->shared_pending.signal, which);
	if (sigisemptyset(&retarget))
		return;

	t = tsk;
	while_each_thread(tsk, t) {
		if (t->flags & PF_EXITING)
			continue;

		if (!has_pending_signals(&retarget, &t->blocked))
			continue;
		/* Remove the signals this thread can handle. */
		sigandsets(&retarget, &retarget, &t->blocked);

		if (!task_sigpending(t))
			signal_wake_up(t, 0);

		if (sigisemptyset(&retarget))
			break;
	}
}

void exit_signals(struct task_struct *tsk)
{
	int group_stop = 0;
	sigset_t unblocked;

	/*
	 * @tsk is about to have PF_EXITING set - lock out users which
	 * expect stable threadgroup.
	 */
	cgroup_threadgroup_change_begin(tsk);

	if (thread_group_empty(tsk) || (tsk->signal->flags & SIGNAL_GROUP_EXIT)) {
		tsk->flags |= PF_EXITING;
		cgroup_threadgroup_change_end(tsk);
		return;
	}

	spin_lock_irq(&tsk->sighand->siglock);
	/*
	 * From now this task is not visible for group-wide signals,
	 * see wants_signal(), do_signal_stop().
	 */
	tsk->flags |= PF_EXITING;

	cgroup_threadgroup_change_end(tsk);

	if (!task_sigpending(tsk))
		goto out;

	unblocked = tsk->blocked;
	signotset(&unblocked);
	retarget_shared_pending(tsk, &unblocked);

	if (unlikely(tsk->jobctl & JOBCTL_STOP_PENDING) &&
	    task_participate_group_stop(tsk))
		group_stop = CLD_STOPPED;
out:
	spin_unlock_irq(&tsk->sighand->siglock);

	/*
	 * If group stop has completed, deliver the notification.  This
	 * should always go to the real parent of the group leader.
	 */
	if (unlikely(group_stop)) {
		read_lock(&tasklist_lock);
		do_notify_parent_cldstop(tsk, false, group_stop);
		read_unlock(&tasklist_lock);
	}
}

/*
 * System call entry points.
 */

/**
 *  sys_restart_syscall - restart a system call
 */
SYSCALL_DEFINE0(restart_syscall)
{
	struct restart_block *restart = &current->restart_block;
	return restart->fn(restart);
}

long do_no_restart_syscall(struct restart_block *param)
{
	return -EINTR;
}

static void __set_task_blocked(struct task_struct *tsk, const sigset_t *newset)
{
	if (task_sigpending(tsk) && !thread_group_empty(tsk)) {
		sigset_t newblocked;
		/* A set of now blocked but previously unblocked signals. */
		sigandnsets(&newblocked, newset, &current->blocked);
		retarget_shared_pending(tsk, &newblocked);
	}
	tsk->blocked = *newset;
	recalc_sigpending();
}

/**
 * set_current_blocked - change current->blocked mask
 * @newset: new mask
 *
 * It is wrong to change ->blocked directly, this helper should be used
 * to ensure the process can't miss a shared signal we are going to block.
 */
void set_current_blocked(sigset_t *newset)
{
	sigdelsetmask(newset, sigmask(SIGKILL) | sigmask(SIGSTOP));
	__set_current_blocked(newset);
}

void __set_current_blocked(const sigset_t *newset)
{
	struct task_struct *tsk = current;

	/*
	 * In case the signal mask hasn't changed, there is nothing we need
	 * to do. The current->blocked shouldn't be modified by other task.
	 */
	if (sigequalsets(&tsk->blocked, newset))
		return;

	spin_lock_irq(&tsk->sighand->siglock);
	__set_task_blocked(tsk, newset);
	spin_unlock_irq(&tsk->sighand->siglock);
}

/*
 * This is also useful for kernel threads that want to temporarily
 * (or permanently) block certain signals.
 *
 * NOTE! Unlike the user-mode sys_sigprocmask(), the kernel
 * interface happily blocks "unblockable" signals like SIGKILL
 * and friends.
 */
int sigprocmask(int how, sigset_t *set, sigset_t *oldset)
{
	struct task_struct *tsk = current;
	sigset_t newset;

	/* Lockless, only current can change ->blocked, never from irq */
	if (oldset)
		*oldset = tsk->blocked;

	switch (how) {
	case SIG_BLOCK:
		sigorsets(&newset, &tsk->blocked, set);
		break;
	case SIG_UNBLOCK:
		sigandnsets(&newset, &tsk->blocked, set);
		break;
	case SIG_SETMASK:
		newset = *set;
		break;
	default:
		return -EINVAL;
	}

	__set_current_blocked(&newset);
	return 0;
}
EXPORT_SYMBOL(sigprocmask);

/*
 * The api helps set app-provided sigmasks.
 *
 * This is useful for syscalls such as ppoll, pselect, io_pgetevents and
 * epoll_pwait where a new sigmask is passed from userland for the syscalls.
 *
 * Note that it does set_restore_sigmask() in advance, so it must be always
 * paired with restore_saved_sigmask_unless() before return from syscall.
 */
int set_user_sigmask(const sigset_t __user *umask, size_t sigsetsize)
{
	sigset_t kmask;

	if (!umask)
		return 0;
	if (sigsetsize != sizeof(sigset_t))
		return -EINVAL;
	if (copy_from_user(&kmask, umask, sizeof(sigset_t)))
		return -EFAULT;

	set_restore_sigmask();
	current->saved_sigmask = current->blocked;
	set_current_blocked(&kmask);

	return 0;
}

#ifdef CONFIG_COMPAT
int set_compat_user_sigmask(const compat_sigset_t __user *umask,
			    size_t sigsetsize)
{
	sigset_t kmask;

	if (!umask)
		return 0;
	if (sigsetsize != sizeof(compat_sigset_t))
		return -EINVAL;
	if (get_compat_sigset(&kmask, umask))
		return -EFAULT;

	set_restore_sigmask();
	current->saved_sigmask = current->blocked;
	set_current_blocked(&kmask);

	return 0;
}
#endif

/**
 *  sys_rt_sigprocmask - change the list of currently blocked signals
 *  @how: whether to add, remove, or set signals
 *  @nset: stores pending signals
 *  @oset: previous value of signal mask if non-null
 *  @sigsetsize: size of sigset_t type
 */
SYSCALL_DEFINE4(rt_sigprocmask, int, how, sigset_t __user *, nset,
		sigset_t __user *, oset, size_t, sigsetsize)
{
	sigset_t old_set, new_set;
	int error;

	/* XXX: Don't preclude handling different sized sigset_t's.  */
	if (sigsetsize != sizeof(sigset_t))
		return -EINVAL;

	old_set = current->blocked;

	if (nset) {
		if (copy_from_user(&new_set, nset, sizeof(sigset_t)))
			return -EFAULT;
		sigdelsetmask(&new_set, sigmask(SIGKILL)|sigmask(SIGSTOP));

		error = sigprocmask(how, &new_set, NULL);
		if (error)
			return error;
	}

	if (oset) {
		if (copy_to_user(oset, &old_set, sizeof(sigset_t)))
			return -EFAULT;
	}

	return 0;
}

#ifdef CONFIG_COMPAT
COMPAT_SYSCALL_DEFINE4(rt_sigprocmask, int, how, compat_sigset_t __user *, nset,
		compat_sigset_t __user *, oset, compat_size_t, sigsetsize)
{
	sigset_t old_set = current->blocked;

	/* XXX: Don't preclude handling different sized sigset_t's.  */
	if (sigsetsize != sizeof(sigset_t))
		return -EINVAL;

	if (nset) {
		sigset_t new_set;
		int error;
		if (get_compat_sigset(&new_set, nset))
			return -EFAULT;
		sigdelsetmask(&new_set, sigmask(SIGKILL)|sigmask(SIGSTOP));

		error = sigprocmask(how, &new_set, NULL);
		if (error)
			return error;
	}
	return oset ? put_compat_sigset(oset, &old_set, sizeof(*oset)) : 0;
}
#endif

static void do_sigpending(sigset_t *set)
{
	spin_lock_irq(&current->sighand->siglock);
	sigorsets(set, &current->pending.signal,
		  &current->signal->shared_pending.signal);
	spin_unlock_irq(&current->sighand->siglock);

	/* Outside the lock because only this thread touches it.  */
	sigandsets(set, &current->blocked, set);
}

/**
 *  sys_rt_sigpending - examine a pending signal that has been raised
 *			while blocked
 *  @uset: stores pending signals
 *  @sigsetsize: size of sigset_t type or larger
 */
SYSCALL_DEFINE2(rt_sigpending, sigset_t __user *, uset, size_t, sigsetsize)
{
	sigset_t set;

	if (sigsetsize > sizeof(*uset))
		return -EINVAL;

	do_sigpending(&set);

	if (copy_to_user(uset, &set, sigsetsize))
		return -EFAULT;

	return 0;
}

#ifdef CONFIG_COMPAT
COMPAT_SYSCALL_DEFINE2(rt_sigpending, compat_sigset_t __user *, uset,
		compat_size_t, sigsetsize)
{
	sigset_t set;

	if (sigsetsize > sizeof(*uset))
		return -EINVAL;

	do_sigpending(&set);

	return put_compat_sigset(uset, &set, sigsetsize);
}
#endif

static const struct {
	unsigned char limit, layout;
} sig_sicodes[] = {
	[SIGILL]  = { NSIGILL,  SIL_FAULT },
	[SIGFPE]  = { NSIGFPE,  SIL_FAULT },
	[SIGSEGV] = { NSIGSEGV, SIL_FAULT },
	[SIGBUS]  = { NSIGBUS,  SIL_FAULT },
	[SIGTRAP] = { NSIGTRAP, SIL_FAULT },
#if defined(SIGEMT)
	[SIGEMT]  = { NSIGEMT,  SIL_FAULT },
#endif
	[SIGCHLD] = { NSIGCHLD, SIL_CHLD },
	[SIGPOLL] = { NSIGPOLL, SIL_POLL },
	[SIGSYS]  = { NSIGSYS,  SIL_SYS },
};

static bool known_siginfo_layout(unsigned sig, int si_code)
{
	if (si_code == SI_KERNEL)
		return true;
	else if ((si_code > SI_USER)) {
		if (sig_specific_sicodes(sig)) {
			if (si_code <= sig_sicodes[sig].limit)
				return true;
		}
		else if (si_code <= NSIGPOLL)
			return true;
	}
	else if (si_code >= SI_DETHREAD)
		return true;
	else if (si_code == SI_ASYNCNL)
		return true;
	return false;
}

enum siginfo_layout siginfo_layout(unsigned sig, int si_code)
{
	enum siginfo_layout layout = SIL_KILL;
	if ((si_code > SI_USER) && (si_code < SI_KERNEL)) {
		if ((sig < ARRAY_SIZE(sig_sicodes)) &&
		    (si_code <= sig_sicodes[sig].limit)) {
			layout = sig_sicodes[sig].layout;
			/* Handle the exceptions */
			if ((sig == SIGBUS) &&
			    (si_code >= BUS_MCEERR_AR) && (si_code <= BUS_MCEERR_AO))
				layout = SIL_FAULT_MCEERR;
			else if ((sig == SIGSEGV) && (si_code == SEGV_BNDERR))
				layout = SIL_FAULT_BNDERR;
#ifdef SEGV_PKUERR
			else if ((sig == SIGSEGV) && (si_code == SEGV_PKUERR))
				layout = SIL_FAULT_PKUERR;
#endif
			else if ((sig == SIGTRAP) && (si_code == TRAP_PERF))
				layout = SIL_FAULT_PERF_EVENT;
			else if (IS_ENABLED(CONFIG_SPARC) &&
				 (sig == SIGILL) && (si_code == ILL_ILLTRP))
				layout = SIL_FAULT_TRAPNO;
			else if (IS_ENABLED(CONFIG_ALPHA) &&
				 ((sig == SIGFPE) ||
				  ((sig == SIGTRAP) && (si_code == TRAP_UNK))))
				layout = SIL_FAULT_TRAPNO;
		}
		else if (si_code <= NSIGPOLL)
			layout = SIL_POLL;
	} else {
		if (si_code == SI_TIMER)
			layout = SIL_TIMER;
		else if (si_code == SI_SIGIO)
			layout = SIL_POLL;
		else if (si_code < 0)
			layout = SIL_RT;
	}
	return layout;
}

static inline char __user *si_expansion(const siginfo_t __user *info)
{
	return ((char __user *)info) + sizeof(struct kernel_siginfo);
}

int copy_siginfo_to_user(siginfo_t __user *to, const kernel_siginfo_t *from)
{
	char __user *expansion = si_expansion(to);
	if (copy_to_user(to, from , sizeof(struct kernel_siginfo)))
		return -EFAULT;
	if (clear_user(expansion, SI_EXPANSION_SIZE))
		return -EFAULT;
	return 0;
}

static int post_copy_siginfo_from_user(kernel_siginfo_t *info,
				       const siginfo_t __user *from)
{
	if (unlikely(!known_siginfo_layout(info->si_signo, info->si_code))) {
		char __user *expansion = si_expansion(from);
		char buf[SI_EXPANSION_SIZE];
		int i;
		/*
		 * An unknown si_code might need more than
		 * sizeof(struct kernel_siginfo) bytes.  Verify all of the
		 * extra bytes are 0.  This guarantees copy_siginfo_to_user
		 * will return this data to userspace exactly.
		 */
		if (copy_from_user(&buf, expansion, SI_EXPANSION_SIZE))
			return -EFAULT;
		for (i = 0; i < SI_EXPANSION_SIZE; i++) {
			if (buf[i] != 0)
				return -E2BIG;
		}
	}
	return 0;
}

static int __copy_siginfo_from_user(int signo, kernel_siginfo_t *to,
				    const siginfo_t __user *from)
{
	if (copy_from_user(to, from, sizeof(struct kernel_siginfo)))
		return -EFAULT;
	to->si_signo = signo;
	return post_copy_siginfo_from_user(to, from);
}

int copy_siginfo_from_user(kernel_siginfo_t *to, const siginfo_t __user *from)
{
	if (copy_from_user(to, from, sizeof(struct kernel_siginfo)))
		return -EFAULT;
	return post_copy_siginfo_from_user(to, from);
}

#ifdef CONFIG_COMPAT
/**
 * copy_siginfo_to_external32 - copy a kernel siginfo into a compat user siginfo
 * @to: compat siginfo destination
 * @from: kernel siginfo source
 *
 * Note: This function does not work properly for the SIGCHLD on x32, but
 * fortunately it doesn't have to.  The only valid callers for this function are
 * copy_siginfo_to_user32, which is overriden for x32 and the coredump code.
 * The latter does not care because SIGCHLD will never cause a coredump.
 */
void copy_siginfo_to_external32(struct compat_siginfo *to,
		const struct kernel_siginfo *from)
{
	memset(to, 0, sizeof(*to));

	to->si_signo = from->si_signo;
	to->si_errno = from->si_errno;
	to->si_code  = from->si_code;
	switch(siginfo_layout(from->si_signo, from->si_code)) {
	case SIL_KILL:
		to->si_pid = from->si_pid;
		to->si_uid = from->si_uid;
		break;
	case SIL_TIMER:
		to->si_tid     = from->si_tid;
		to->si_overrun = from->si_overrun;
		to->si_int     = from->si_int;
		break;
	case SIL_POLL:
		to->si_band = from->si_band;
		to->si_fd   = from->si_fd;
		break;
	case SIL_FAULT:
		to->si_addr = ptr_to_compat(from->si_addr);
		break;
	case SIL_FAULT_TRAPNO:
		to->si_addr = ptr_to_compat(from->si_addr);
		to->si_trapno = from->si_trapno;
		break;
	case SIL_FAULT_MCEERR:
		to->si_addr = ptr_to_compat(from->si_addr);
		to->si_addr_lsb = from->si_addr_lsb;
		break;
	case SIL_FAULT_BNDERR:
		to->si_addr = ptr_to_compat(from->si_addr);
		to->si_lower = ptr_to_compat(from->si_lower);
		to->si_upper = ptr_to_compat(from->si_upper);
		break;
	case SIL_FAULT_PKUERR:
		to->si_addr = ptr_to_compat(from->si_addr);
		to->si_pkey = from->si_pkey;
		break;
	case SIL_FAULT_PERF_EVENT:
		to->si_addr = ptr_to_compat(from->si_addr);
		to->si_perf_data = from->si_perf_data;
		to->si_perf_type = from->si_perf_type;
		break;
	case SIL_CHLD:
		to->si_pid = from->si_pid;
		to->si_uid = from->si_uid;
		to->si_status = from->si_status;
		to->si_utime = from->si_utime;
		to->si_stime = from->si_stime;
		break;
	case SIL_RT:
		to->si_pid = from->si_pid;
		to->si_uid = from->si_uid;
		to->si_int = from->si_int;
		break;
	case SIL_SYS:
		to->si_call_addr = ptr_to_compat(from->si_call_addr);
		to->si_syscall   = from->si_syscall;
		to->si_arch      = from->si_arch;
		break;
	}
}

int __copy_siginfo_to_user32(struct compat_siginfo __user *to,
			   const struct kernel_siginfo *from)
{
	struct compat_siginfo new;

	copy_siginfo_to_external32(&new, from);
	if (copy_to_user(to, &new, sizeof(struct compat_siginfo)))
		return -EFAULT;
	return 0;
}

static int post_copy_siginfo_from_user32(kernel_siginfo_t *to,
					 const struct compat_siginfo *from)
{
	clear_siginfo(to);
	to->si_signo = from->si_signo;
	to->si_errno = from->si_errno;
	to->si_code  = from->si_code;
	switch(siginfo_layout(from->si_signo, from->si_code)) {
	case SIL_KILL:
		to->si_pid = from->si_pid;
		to->si_uid = from->si_uid;
		break;
	case SIL_TIMER:
		to->si_tid     = from->si_tid;
		to->si_overrun = from->si_overrun;
		to->si_int     = from->si_int;
		break;
	case SIL_POLL:
		to->si_band = from->si_band;
		to->si_fd   = from->si_fd;
		break;
	case SIL_FAULT:
		to->si_addr = compat_ptr(from->si_addr);
		break;
	case SIL_FAULT_TRAPNO:
		to->si_addr = compat_ptr(from->si_addr);
		to->si_trapno = from->si_trapno;
		break;
	case SIL_FAULT_MCEERR:
		to->si_addr = compat_ptr(from->si_addr);
		to->si_addr_lsb = from->si_addr_lsb;
		break;
	case SIL_FAULT_BNDERR:
		to->si_addr = compat_ptr(from->si_addr);
		to->si_lower = compat_ptr(from->si_lower);
		to->si_upper = compat_ptr(from->si_upper);
		break;
	case SIL_FAULT_PKUERR:
		to->si_addr = compat_ptr(from->si_addr);
		to->si_pkey = from->si_pkey;
		break;
	case SIL_FAULT_PERF_EVENT:
		to->si_addr = compat_ptr(from->si_addr);
		to->si_perf_data = from->si_perf_data;
		to->si_perf_type = from->si_perf_type;
		break;
	case SIL_CHLD:
		to->si_pid    = from->si_pid;
		to->si_uid    = from->si_uid;
		to->si_status = from->si_status;
#ifdef CONFIG_X86_X32_ABI
		if (in_x32_syscall()) {
			to->si_utime = from->_sifields._sigchld_x32._utime;
			to->si_stime = from->_sifields._sigchld_x32._stime;
		} else
#endif
		{
			to->si_utime = from->si_utime;
			to->si_stime = from->si_stime;
		}
		break;
	case SIL_RT:
		to->si_pid = from->si_pid;
		to->si_uid = from->si_uid;
		to->si_int = from->si_int;
		break;
	case SIL_SYS:
		to->si_call_addr = compat_ptr(from->si_call_addr);
		to->si_syscall   = from->si_syscall;
		to->si_arch      = from->si_arch;
		break;
	}
	return 0;
}

static int __copy_siginfo_from_user32(int signo, struct kernel_siginfo *to,
				      const struct compat_siginfo __user *ufrom)
{
	struct compat_siginfo from;

	if (copy_from_user(&from, ufrom, sizeof(struct compat_siginfo)))
		return -EFAULT;

	from.si_signo = signo;
	return post_copy_siginfo_from_user32(to, &from);
}

int copy_siginfo_from_user32(struct kernel_siginfo *to,
			     const struct compat_siginfo __user *ufrom)
{
	struct compat_siginfo from;

	if (copy_from_user(&from, ufrom, sizeof(struct compat_siginfo)))
		return -EFAULT;

	return post_copy_siginfo_from_user32(to, &from);
}
#endif /* CONFIG_COMPAT */

/**
 *  do_sigtimedwait - wait for queued signals specified in @which
 *  @which: queued signals to wait for
 *  @info: if non-null, the signal's siginfo is returned here
 *  @ts: upper bound on process time suspension
 */
static int do_sigtimedwait(const sigset_t *which, kernel_siginfo_t *info,
		    const struct timespec64 *ts)
{
	ktime_t *to = NULL, timeout = KTIME_MAX;
	struct task_struct *tsk = current;
	sigset_t mask = *which;
	enum pid_type type;
	int sig, ret = 0;

	if (ts) {
		if (!timespec64_valid(ts))
			return -EINVAL;
		timeout = timespec64_to_ktime(*ts);
		to = &timeout;
	}

	/*
	 * Invert the set of allowed signals to get those we want to block.
	 */
	sigdelsetmask(&mask, sigmask(SIGKILL) | sigmask(SIGSTOP));
	signotset(&mask);

	spin_lock_irq(&tsk->sighand->siglock);
	sig = dequeue_signal(tsk, &mask, info, &type);
	if (!sig && timeout) {
		/*
		 * None ready, temporarily unblock those we're interested
		 * while we are sleeping in so that we'll be awakened when
		 * they arrive. Unblocking is always fine, we can avoid
		 * set_current_blocked().
		 */
		tsk->real_blocked = tsk->blocked;
		sigandsets(&tsk->blocked, &tsk->blocked, &mask);
		recalc_sigpending();
		spin_unlock_irq(&tsk->sighand->siglock);

		__set_current_state(TASK_INTERRUPTIBLE);
		ret = freezable_schedule_hrtimeout_range(to, tsk->timer_slack_ns,
							 HRTIMER_MODE_REL);
		spin_lock_irq(&tsk->sighand->siglock);
		__set_task_blocked(tsk, &tsk->real_blocked);
		sigemptyset(&tsk->real_blocked);
		sig = dequeue_signal(tsk, &mask, info, &type);
	}
	spin_unlock_irq(&tsk->sighand->siglock);

	if (sig)
		return sig;
	return ret ? -EINTR : -EAGAIN;
}

/**
 *  sys_rt_sigtimedwait - synchronously wait for queued signals specified
 *			in @uthese
 *  @uthese: queued signals to wait for
 *  @uinfo: if non-null, the signal's siginfo is returned here
 *  @uts: upper bound on process time suspension
 *  @sigsetsize: size of sigset_t type
 */
SYSCALL_DEFINE4(rt_sigtimedwait, const sigset_t __user *, uthese,
		siginfo_t __user *, uinfo,
		const struct __kernel_timespec __user *, uts,
		size_t, sigsetsize)
{
	sigset_t these;
	struct timespec64 ts;
	kernel_siginfo_t info;
	int ret;

	/* XXX: Don't preclude handling different sized sigset_t's.  */
	if (sigsetsize != sizeof(sigset_t))
		return -EINVAL;

	if (copy_from_user(&these, uthese, sizeof(these)))
		return -EFAULT;

	if (uts) {
		if (get_timespec64(&ts, uts))
			return -EFAULT;
	}

	ret = do_sigtimedwait(&these, &info, uts ? &ts : NULL);

	if (ret > 0 && uinfo) {
		if (copy_siginfo_to_user(uinfo, &info))
			ret = -EFAULT;
	}

	return ret;
}

#ifdef CONFIG_COMPAT_32BIT_TIME
SYSCALL_DEFINE4(rt_sigtimedwait_time32, const sigset_t __user *, uthese,
		siginfo_t __user *, uinfo,
		const struct old_timespec32 __user *, uts,
		size_t, sigsetsize)
{
	sigset_t these;
	struct timespec64 ts;
	kernel_siginfo_t info;
	int ret;

	if (sigsetsize != sizeof(sigset_t))
		return -EINVAL;

	if (copy_from_user(&these, uthese, sizeof(these)))
		return -EFAULT;

	if (uts) {
		if (get_old_timespec32(&ts, uts))
			return -EFAULT;
	}

	ret = do_sigtimedwait(&these, &info, uts ? &ts : NULL);

	if (ret > 0 && uinfo) {
		if (copy_siginfo_to_user(uinfo, &info))
			ret = -EFAULT;
	}

	return ret;
}
#endif

#ifdef CONFIG_COMPAT
COMPAT_SYSCALL_DEFINE4(rt_sigtimedwait_time64, compat_sigset_t __user *, uthese,
		struct compat_siginfo __user *, uinfo,
		struct __kernel_timespec __user *, uts, compat_size_t, sigsetsize)
{
	sigset_t s;
	struct timespec64 t;
	kernel_siginfo_t info;
	long ret;

	if (sigsetsize != sizeof(sigset_t))
		return -EINVAL;

	if (get_compat_sigset(&s, uthese))
		return -EFAULT;

	if (uts) {
		if (get_timespec64(&t, uts))
			return -EFAULT;
	}

	ret = do_sigtimedwait(&s, &info, uts ? &t : NULL);

	if (ret > 0 && uinfo) {
		if (copy_siginfo_to_user32(uinfo, &info))
			ret = -EFAULT;
	}

	return ret;
}

#ifdef CONFIG_COMPAT_32BIT_TIME
COMPAT_SYSCALL_DEFINE4(rt_sigtimedwait_time32, compat_sigset_t __user *, uthese,
		struct compat_siginfo __user *, uinfo,
		struct old_timespec32 __user *, uts, compat_size_t, sigsetsize)
{
	sigset_t s;
	struct timespec64 t;
	kernel_siginfo_t info;
	long ret;

	if (sigsetsize != sizeof(sigset_t))
		return -EINVAL;

	if (get_compat_sigset(&s, uthese))
		return -EFAULT;

	if (uts) {
		if (get_old_timespec32(&t, uts))
			return -EFAULT;
	}

	ret = do_sigtimedwait(&s, &info, uts ? &t : NULL);

	if (ret > 0 && uinfo) {
		if (copy_siginfo_to_user32(uinfo, &info))
			ret = -EFAULT;
	}

	return ret;
}
#endif
#endif

static inline void prepare_kill_siginfo(int sig, struct kernel_siginfo *info)
{
	clear_siginfo(info);
	info->si_signo = sig;
	info->si_errno = 0;
	info->si_code = SI_USER;
	info->si_pid = task_tgid_vnr(current);
	info->si_uid = from_kuid_munged(current_user_ns(), current_uid());
}

/**
 *  sys_kill - send a signal to a process
 *  @pid: the PID of the process
 *  @sig: signal to be sent
 */
SYSCALL_DEFINE2(kill, pid_t, pid, int, sig)
{
	struct kernel_siginfo info;

	prepare_kill_siginfo(sig, &info);

	return kill_something_info(sig, &info, pid);
}

/*
 * Verify that the signaler and signalee either are in the same pid namespace
 * or that the signaler's pid namespace is an ancestor of the signalee's pid
 * namespace.
 */
static bool access_pidfd_pidns(struct pid *pid)
{
	struct pid_namespace *active = task_active_pid_ns(current);
	struct pid_namespace *p = ns_of_pid(pid);

	for (;;) {
		if (!p)
			return false;
		if (p == active)
			break;
		p = p->parent;
	}

	return true;
}

static int copy_siginfo_from_user_any(kernel_siginfo_t *kinfo,
		siginfo_t __user *info)
{
#ifdef CONFIG_COMPAT
	/*
	 * Avoid hooking up compat syscalls and instead handle necessary
	 * conversions here. Note, this is a stop-gap measure and should not be
	 * considered a generic solution.
	 */
	if (in_compat_syscall())
		return copy_siginfo_from_user32(
			kinfo, (struct compat_siginfo __user *)info);
#endif
	return copy_siginfo_from_user(kinfo, info);
}

static struct pid *pidfd_to_pid(const struct file *file)
{
	struct pid *pid;

	pid = pidfd_pid(file);
	if (!IS_ERR(pid))
		return pid;

	return tgid_pidfd_to_pid(file);
}

/**
 * sys_pidfd_send_signal - Signal a process through a pidfd
 * @pidfd:  file descriptor of the process
 * @sig:    signal to send
 * @info:   signal info
 * @flags:  future flags
 *
 * The syscall currently only signals via PIDTYPE_PID which covers
 * kill(<positive-pid>, <signal>. It does not signal threads or process
 * groups.
 * In order to extend the syscall to threads and process groups the @flags
 * argument should be used. In essence, the @flags argument will determine
 * what is signaled and not the file descriptor itself. Put in other words,
 * grouping is a property of the flags argument not a property of the file
 * descriptor.
 *
 * Return: 0 on success, negative errno on failure
 */
SYSCALL_DEFINE4(pidfd_send_signal, int, pidfd, int, sig,
		siginfo_t __user *, info, unsigned int, flags)
{
	int ret;
	struct fd f;
	struct pid *pid;
	kernel_siginfo_t kinfo;

	/* Enforce flags be set to 0 until we add an extension. */
	if (flags)
		return -EINVAL;

	f = fdget(pidfd);
	if (!f.file)
		return -EBADF;

	/* Is this a pidfd? */
	pid = pidfd_to_pid(f.file);
	if (IS_ERR(pid)) {
		ret = PTR_ERR(pid);
		goto err;
	}

	ret = -EINVAL;
	if (!access_pidfd_pidns(pid))
		goto err;

	if (info) {
		ret = copy_siginfo_from_user_any(&kinfo, info);
		if (unlikely(ret))
			goto err;

		ret = -EINVAL;
		if (unlikely(sig != kinfo.si_signo))
			goto err;

		/* Only allow sending arbitrary signals to yourself. */
		ret = -EPERM;
		if ((task_pid(current) != pid) &&
		    (kinfo.si_code >= 0 || kinfo.si_code == SI_TKILL))
			goto err;
	} else {
		prepare_kill_siginfo(sig, &kinfo);
	}

	ret = kill_pid_info(sig, &kinfo, pid);

err:
	fdput(f);
	return ret;
}

static int
do_send_specific(pid_t tgid, pid_t pid, int sig, struct kernel_siginfo *info)
{
	struct task_struct *p;
	int error = -ESRCH;

	rcu_read_lock();
	p = find_task_by_vpid(pid);
	if (p && (tgid <= 0 || task_tgid_vnr(p) == tgid)) {
		error = check_kill_permission(sig, info, p);
		/*
		 * The null signal is a permissions and process existence
		 * probe.  No signal is actually delivered.
		 */
		if (!error && sig) {
			error = do_send_sig_info(sig, info, p, PIDTYPE_PID);
			/*
			 * If lock_task_sighand() failed we pretend the task
			 * dies after receiving the signal. The window is tiny,
			 * and the signal is private anyway.
			 */
			if (unlikely(error == -ESRCH))
				error = 0;
		}
	}
	rcu_read_unlock();

	return error;
}

static int do_tkill(pid_t tgid, pid_t pid, int sig)
{
	struct kernel_siginfo info;

	clear_siginfo(&info);
	info.si_signo = sig;
	info.si_errno = 0;
	info.si_code = SI_TKILL;
	info.si_pid = task_tgid_vnr(current);
	info.si_uid = from_kuid_munged(current_user_ns(), current_uid());

	return do_send_specific(tgid, pid, sig, &info);
}

/**
 *  sys_tgkill - send signal to one specific thread
 *  @tgid: the thread group ID of the thread
 *  @pid: the PID of the thread
 *  @sig: signal to be sent
 *
 *  This syscall also checks the @tgid and returns -ESRCH even if the PID
 *  exists but it's not belonging to the target process anymore. This
 *  method solves the problem of threads exiting and PIDs getting reused.
 */
SYSCALL_DEFINE3(tgkill, pid_t, tgid, pid_t, pid, int, sig)
{
	/* This is only valid for single tasks */
	if (pid <= 0 || tgid <= 0)
		return -EINVAL;

	return do_tkill(tgid, pid, sig);
}

/**
 *  sys_tkill - send signal to one specific task
 *  @pid: the PID of the task
 *  @sig: signal to be sent
 *
 *  Send a signal to only one task, even if it's a CLONE_THREAD task.
 */
SYSCALL_DEFINE2(tkill, pid_t, pid, int, sig)
{
	/* This is only valid for single tasks */
	if (pid <= 0)
		return -EINVAL;

	return do_tkill(0, pid, sig);
}

static int do_rt_sigqueueinfo(pid_t pid, int sig, kernel_siginfo_t *info)
{
	/* Not even root can pretend to send signals from the kernel.
	 * Nor can they impersonate a kill()/tgkill(), which adds source info.
	 */
	if ((info->si_code >= 0 || info->si_code == SI_TKILL) &&
	    (task_pid_vnr(current) != pid))
		return -EPERM;

	/* POSIX.1b doesn't mention process groups.  */
	return kill_proc_info(sig, info, pid);
}

/**
 *  sys_rt_sigqueueinfo - send signal information to a signal
 *  @pid: the PID of the thread
 *  @sig: signal to be sent
 *  @uinfo: signal info to be sent
 */
SYSCALL_DEFINE3(rt_sigqueueinfo, pid_t, pid, int, sig,
		siginfo_t __user *, uinfo)
{
	kernel_siginfo_t info;
	int ret = __copy_siginfo_from_user(sig, &info, uinfo);
	if (unlikely(ret))
		return ret;
	return do_rt_sigqueueinfo(pid, sig, &info);
}

#ifdef CONFIG_COMPAT
COMPAT_SYSCALL_DEFINE3(rt_sigqueueinfo,
			compat_pid_t, pid,
			int, sig,
			struct compat_siginfo __user *, uinfo)
{
	kernel_siginfo_t info;
	int ret = __copy_siginfo_from_user32(sig, &info, uinfo);
	if (unlikely(ret))
		return ret;
	return do_rt_sigqueueinfo(pid, sig, &info);
}
#endif

static int do_rt_tgsigqueueinfo(pid_t tgid, pid_t pid, int sig, kernel_siginfo_t *info)
{
	/* This is only valid for single tasks */
	if (pid <= 0 || tgid <= 0)
		return -EINVAL;

	/* Not even root can pretend to send signals from the kernel.
	 * Nor can they impersonate a kill()/tgkill(), which adds source info.
	 */
	if ((info->si_code >= 0 || info->si_code == SI_TKILL) &&
	    (task_pid_vnr(current) != pid))
		return -EPERM;

	return do_send_specific(tgid, pid, sig, info);
}

SYSCALL_DEFINE4(rt_tgsigqueueinfo, pid_t, tgid, pid_t, pid, int, sig,
		siginfo_t __user *, uinfo)
{
	kernel_siginfo_t info;
	int ret = __copy_siginfo_from_user(sig, &info, uinfo);
	if (unlikely(ret))
		return ret;
	return do_rt_tgsigqueueinfo(tgid, pid, sig, &info);
}

#ifdef CONFIG_COMPAT
COMPAT_SYSCALL_DEFINE4(rt_tgsigqueueinfo,
			compat_pid_t, tgid,
			compat_pid_t, pid,
			int, sig,
			struct compat_siginfo __user *, uinfo)
{
	kernel_siginfo_t info;
	int ret = __copy_siginfo_from_user32(sig, &info, uinfo);
	if (unlikely(ret))
		return ret;
	return do_rt_tgsigqueueinfo(tgid, pid, sig, &info);
}
#endif

/*
 * For kthreads only, must not be used if cloned with CLONE_SIGHAND
 */
void kernel_sigaction(int sig, __sighandler_t action)
{
	spin_lock_irq(&current->sighand->siglock);
	current->sighand->action[sig - 1].sa.sa_handler = action;
	if (action == SIG_IGN) {
		sigset_t mask;

		sigemptyset(&mask);
		sigaddset(&mask, sig);

		flush_sigqueue_mask(&mask, &current->signal->shared_pending);
		flush_sigqueue_mask(&mask, &current->pending);
		recalc_sigpending();
	}
	spin_unlock_irq(&current->sighand->siglock);
}
EXPORT_SYMBOL(kernel_sigaction);

void __weak sigaction_compat_abi(struct k_sigaction *act,
		struct k_sigaction *oact)
{
}

int do_sigaction(int sig, struct k_sigaction *act, struct k_sigaction *oact)
{
	struct task_struct *p = current, *t;
	struct k_sigaction *k;
	sigset_t mask;

	if (!valid_signal(sig) || sig < 1 || (act && sig_kernel_only(sig)))
		return -EINVAL;

	k = &p->sighand->action[sig-1];

	spin_lock_irq(&p->sighand->siglock);
	if (k->sa.sa_flags & SA_IMMUTABLE) {
		spin_unlock_irq(&p->sighand->siglock);
		return -EINVAL;
	}
	if (oact)
		*oact = *k;

	/*
	 * Make sure that we never accidentally claim to support SA_UNSUPPORTED,
	 * e.g. by having an architecture use the bit in their uapi.
	 */
	BUILD_BUG_ON(UAPI_SA_FLAGS & SA_UNSUPPORTED);

	/*
	 * Clear unknown flag bits in order to allow userspace to detect missing
	 * support for flag bits and to allow the kernel to use non-uapi bits
	 * internally.
	 */
	if (act)
		act->sa.sa_flags &= UAPI_SA_FLAGS;
	if (oact)
		oact->sa.sa_flags &= UAPI_SA_FLAGS;

	sigaction_compat_abi(act, oact);

	if (act) {
		sigdelsetmask(&act->sa.sa_mask,
			      sigmask(SIGKILL) | sigmask(SIGSTOP));
		*k = *act;
		/*
		 * POSIX 3.3.1.3:
		 *  "Setting a signal action to SIG_IGN for a signal that is
		 *   pending shall cause the pending signal to be discarded,
		 *   whether or not it is blocked."
		 *
		 *  "Setting a signal action to SIG_DFL for a signal that is
		 *   pending and whose default action is to ignore the signal
		 *   (for example, SIGCHLD), shall cause the pending signal to
		 *   be discarded, whether or not it is blocked"
		 */
		if (sig_handler_ignored(sig_handler(p, sig), sig)) {
			sigemptyset(&mask);
			sigaddset(&mask, sig);
			flush_sigqueue_mask(&mask, &p->signal->shared_pending);
			for_each_thread(p, t)
				flush_sigqueue_mask(&mask, &t->pending);
		}
	}

	spin_unlock_irq(&p->sighand->siglock);
	return 0;
}

#ifdef CONFIG_DYNAMIC_SIGFRAME
static inline void sigaltstack_lock(void)
	__acquires(&current->sighand->siglock)
{
	spin_lock_irq(&current->sighand->siglock);
}

static inline void sigaltstack_unlock(void)
	__releases(&current->sighand->siglock)
{
	spin_unlock_irq(&current->sighand->siglock);
}
#else
static inline void sigaltstack_lock(void) { }
static inline void sigaltstack_unlock(void) { }
#endif

static int
do_sigaltstack (const stack_t *ss, stack_t *oss, unsigned long sp,
		size_t min_ss_size)
{
	struct task_struct *t = current;
	int ret = 0;

	if (oss) {
		memset(oss, 0, sizeof(stack_t));
		oss->ss_sp = (void __user *) t->sas_ss_sp;
		oss->ss_size = t->sas_ss_size;
		oss->ss_flags = sas_ss_flags(sp) |
			(current->sas_ss_flags & SS_FLAG_BITS);
	}

	if (ss) {
		void __user *ss_sp = ss->ss_sp;
		size_t ss_size = ss->ss_size;
		unsigned ss_flags = ss->ss_flags;
		int ss_mode;

		if (unlikely(on_sig_stack(sp)))
			return -EPERM;

		ss_mode = ss_flags & ~SS_FLAG_BITS;
		if (unlikely(ss_mode != SS_DISABLE && ss_mode != SS_ONSTACK &&
				ss_mode != 0))
			return -EINVAL;

		/*
		 * Return before taking any locks if no actual
		 * sigaltstack changes were requested.
		 */
		if (t->sas_ss_sp == (unsigned long)ss_sp &&
		    t->sas_ss_size == ss_size &&
		    t->sas_ss_flags == ss_flags)
			return 0;

		sigaltstack_lock();
		if (ss_mode == SS_DISABLE) {
			ss_size = 0;
			ss_sp = NULL;
		} else {
			if (unlikely(ss_size < min_ss_size))
				ret = -ENOMEM;
			if (!sigaltstack_size_valid(ss_size))
				ret = -ENOMEM;
		}
		if (!ret) {
			t->sas_ss_sp = (unsigned long) ss_sp;
			t->sas_ss_size = ss_size;
			t->sas_ss_flags = ss_flags;
		}
		sigaltstack_unlock();
	}
	return ret;
}

SYSCALL_DEFINE2(sigaltstack,const stack_t __user *,uss, stack_t __user *,uoss)
{
	stack_t new, old;
	int err;
	if (uss && copy_from_user(&new, uss, sizeof(stack_t)))
		return -EFAULT;
	err = do_sigaltstack(uss ? &new : NULL, uoss ? &old : NULL,
			      current_user_stack_pointer(),
			      MINSIGSTKSZ);
	if (!err && uoss && copy_to_user(uoss, &old, sizeof(stack_t)))
		err = -EFAULT;
	return err;
}

int restore_altstack(const stack_t __user *uss)
{
	stack_t new;
	if (copy_from_user(&new, uss, sizeof(stack_t)))
		return -EFAULT;
	(void)do_sigaltstack(&new, NULL, current_user_stack_pointer(),
			     MINSIGSTKSZ);
	/* squash all but EFAULT for now */
	return 0;
}

int __save_altstack(stack_t __user *uss, unsigned long sp)
{
	struct task_struct *t = current;
	int err = __put_user((void __user *)t->sas_ss_sp, &uss->ss_sp) |
		__put_user(t->sas_ss_flags, &uss->ss_flags) |
		__put_user(t->sas_ss_size, &uss->ss_size);
	return err;
}

#ifdef CONFIG_COMPAT
static int do_compat_sigaltstack(const compat_stack_t __user *uss_ptr,
				 compat_stack_t __user *uoss_ptr)
{
	stack_t uss, uoss;
	int ret;

	if (uss_ptr) {
		compat_stack_t uss32;
		if (copy_from_user(&uss32, uss_ptr, sizeof(compat_stack_t)))
			return -EFAULT;
		uss.ss_sp = compat_ptr(uss32.ss_sp);
		uss.ss_flags = uss32.ss_flags;
		uss.ss_size = uss32.ss_size;
	}
	ret = do_sigaltstack(uss_ptr ? &uss : NULL, &uoss,
			     compat_user_stack_pointer(),
			     COMPAT_MINSIGSTKSZ);
	if (ret >= 0 && uoss_ptr)  {
		compat_stack_t old;
		memset(&old, 0, sizeof(old));
		old.ss_sp = ptr_to_compat(uoss.ss_sp);
		old.ss_flags = uoss.ss_flags;
		old.ss_size = uoss.ss_size;
		if (copy_to_user(uoss_ptr, &old, sizeof(compat_stack_t)))
			ret = -EFAULT;
	}
	return ret;
}

COMPAT_SYSCALL_DEFINE2(sigaltstack,
			const compat_stack_t __user *, uss_ptr,
			compat_stack_t __user *, uoss_ptr)
{
	return do_compat_sigaltstack(uss_ptr, uoss_ptr);
}

int compat_restore_altstack(const compat_stack_t __user *uss)
{
	int err = do_compat_sigaltstack(uss, NULL);
	/* squash all but -EFAULT for now */
	return err == -EFAULT ? err : 0;
}

int __compat_save_altstack(compat_stack_t __user *uss, unsigned long sp)
{
	int err;
	struct task_struct *t = current;
	err = __put_user(ptr_to_compat((void __user *)t->sas_ss_sp),
			 &uss->ss_sp) |
		__put_user(t->sas_ss_flags, &uss->ss_flags) |
		__put_user(t->sas_ss_size, &uss->ss_size);
	return err;
}
#endif

#ifdef __ARCH_WANT_SYS_SIGPENDING

/**
 *  sys_sigpending - examine pending signals
 *  @uset: where mask of pending signal is returned
 */
SYSCALL_DEFINE1(sigpending, old_sigset_t __user *, uset)
{
	sigset_t set;

	if (sizeof(old_sigset_t) > sizeof(*uset))
		return -EINVAL;

	do_sigpending(&set);

	if (copy_to_user(uset, &set, sizeof(old_sigset_t)))
		return -EFAULT;

	return 0;
}

#ifdef CONFIG_COMPAT
COMPAT_SYSCALL_DEFINE1(sigpending, compat_old_sigset_t __user *, set32)
{
	sigset_t set;

	do_sigpending(&set);

	return put_user(set.sig[0], set32);
}
#endif

#endif

#ifdef __ARCH_WANT_SYS_SIGPROCMASK
/**
 *  sys_sigprocmask - examine and change blocked signals
 *  @how: whether to add, remove, or set signals
 *  @nset: signals to add or remove (if non-null)
 *  @oset: previous value of signal mask if non-null
 *
 * Some platforms have their own version with special arguments;
 * others support only sys_rt_sigprocmask.
 */

SYSCALL_DEFINE3(sigprocmask, int, how, old_sigset_t __user *, nset,
		old_sigset_t __user *, oset)
{
	old_sigset_t old_set, new_set;
	sigset_t new_blocked;

	old_set = current->blocked.sig[0];

	if (nset) {
		if (copy_from_user(&new_set, nset, sizeof(*nset)))
			return -EFAULT;

		new_blocked = current->blocked;

		switch (how) {
		case SIG_BLOCK:
			sigaddsetmask(&new_blocked, new_set);
			break;
		case SIG_UNBLOCK:
			sigdelsetmask(&new_blocked, new_set);
			break;
		case SIG_SETMASK:
			new_blocked.sig[0] = new_set;
			break;
		default:
			return -EINVAL;
		}

		set_current_blocked(&new_blocked);
	}

	if (oset) {
		if (copy_to_user(oset, &old_set, sizeof(*oset)))
			return -EFAULT;
	}

	return 0;
}
#endif /* __ARCH_WANT_SYS_SIGPROCMASK */

#ifndef CONFIG_ODD_RT_SIGACTION
/**
 *  sys_rt_sigaction - alter an action taken by a process
 *  @sig: signal to be sent
 *  @act: new sigaction
 *  @oact: used to save the previous sigaction
 *  @sigsetsize: size of sigset_t type
 */
SYSCALL_DEFINE4(rt_sigaction, int, sig,
		const struct sigaction __user *, act,
		struct sigaction __user *, oact,
		size_t, sigsetsize)
{
	struct k_sigaction new_sa, old_sa;
	int ret;

	/* XXX: Don't preclude handling different sized sigset_t's.  */
	if (sigsetsize != sizeof(sigset_t))
		return -EINVAL;

	if (act && copy_from_user(&new_sa.sa, act, sizeof(new_sa.sa)))
		return -EFAULT;

	ret = do_sigaction(sig, act ? &new_sa : NULL, oact ? &old_sa : NULL);
	if (ret)
		return ret;

	if (oact && copy_to_user(oact, &old_sa.sa, sizeof(old_sa.sa)))
		return -EFAULT;

	return 0;
}
#ifdef CONFIG_COMPAT
COMPAT_SYSCALL_DEFINE4(rt_sigaction, int, sig,
		const struct compat_sigaction __user *, act,
		struct compat_sigaction __user *, oact,
		compat_size_t, sigsetsize)
{
	struct k_sigaction new_ka, old_ka;
#ifdef __ARCH_HAS_SA_RESTORER
	compat_uptr_t restorer;
#endif
	int ret;

	/* XXX: Don't preclude handling different sized sigset_t's.  */
	if (sigsetsize != sizeof(compat_sigset_t))
		return -EINVAL;

	if (act) {
		compat_uptr_t handler;
		ret = get_user(handler, &act->sa_handler);
		new_ka.sa.sa_handler = compat_ptr(handler);
#ifdef __ARCH_HAS_SA_RESTORER
		ret |= get_user(restorer, &act->sa_restorer);
		new_ka.sa.sa_restorer = compat_ptr(restorer);
#endif
		ret |= get_compat_sigset(&new_ka.sa.sa_mask, &act->sa_mask);
		ret |= get_user(new_ka.sa.sa_flags, &act->sa_flags);
		if (ret)
			return -EFAULT;
	}

	ret = do_sigaction(sig, act ? &new_ka : NULL, oact ? &old_ka : NULL);
	if (!ret && oact) {
		ret = put_user(ptr_to_compat(old_ka.sa.sa_handler), 
			       &oact->sa_handler);
		ret |= put_compat_sigset(&oact->sa_mask, &old_ka.sa.sa_mask,
					 sizeof(oact->sa_mask));
		ret |= put_user(old_ka.sa.sa_flags, &oact->sa_flags);
#ifdef __ARCH_HAS_SA_RESTORER
		ret |= put_user(ptr_to_compat(old_ka.sa.sa_restorer),
				&oact->sa_restorer);
#endif
	}
	return ret;
}
#endif
#endif /* !CONFIG_ODD_RT_SIGACTION */

#ifdef CONFIG_OLD_SIGACTION
SYSCALL_DEFINE3(sigaction, int, sig,
		const struct old_sigaction __user *, act,
	        struct old_sigaction __user *, oact)
{
	struct k_sigaction new_ka, old_ka;
	int ret;

	if (act) {
		old_sigset_t mask;
		if (!access_ok(act, sizeof(*act)) ||
		    __get_user(new_ka.sa.sa_handler, &act->sa_handler) ||
		    __get_user(new_ka.sa.sa_restorer, &act->sa_restorer) ||
		    __get_user(new_ka.sa.sa_flags, &act->sa_flags) ||
		    __get_user(mask, &act->sa_mask))
			return -EFAULT;
#ifdef __ARCH_HAS_KA_RESTORER
		new_ka.ka_restorer = NULL;
#endif
		siginitset(&new_ka.sa.sa_mask, mask);
	}

	ret = do_sigaction(sig, act ? &new_ka : NULL, oact ? &old_ka : NULL);

	if (!ret && oact) {
		if (!access_ok(oact, sizeof(*oact)) ||
		    __put_user(old_ka.sa.sa_handler, &oact->sa_handler) ||
		    __put_user(old_ka.sa.sa_restorer, &oact->sa_restorer) ||
		    __put_user(old_ka.sa.sa_flags, &oact->sa_flags) ||
		    __put_user(old_ka.sa.sa_mask.sig[0], &oact->sa_mask))
			return -EFAULT;
	}

	return ret;
}
#endif
#ifdef CONFIG_COMPAT_OLD_SIGACTION
COMPAT_SYSCALL_DEFINE3(sigaction, int, sig,
		const struct compat_old_sigaction __user *, act,
	        struct compat_old_sigaction __user *, oact)
{
	struct k_sigaction new_ka, old_ka;
	int ret;
	compat_old_sigset_t mask;
	compat_uptr_t handler, restorer;

	if (act) {
		if (!access_ok(act, sizeof(*act)) ||
		    __get_user(handler, &act->sa_handler) ||
		    __get_user(restorer, &act->sa_restorer) ||
		    __get_user(new_ka.sa.sa_flags, &act->sa_flags) ||
		    __get_user(mask, &act->sa_mask))
			return -EFAULT;

#ifdef __ARCH_HAS_KA_RESTORER
		new_ka.ka_restorer = NULL;
#endif
		new_ka.sa.sa_handler = compat_ptr(handler);
		new_ka.sa.sa_restorer = compat_ptr(restorer);
		siginitset(&new_ka.sa.sa_mask, mask);
	}

	ret = do_sigaction(sig, act ? &new_ka : NULL, oact ? &old_ka : NULL);

	if (!ret && oact) {
		if (!access_ok(oact, sizeof(*oact)) ||
		    __put_user(ptr_to_compat(old_ka.sa.sa_handler),
			       &oact->sa_handler) ||
		    __put_user(ptr_to_compat(old_ka.sa.sa_restorer),
			       &oact->sa_restorer) ||
		    __put_user(old_ka.sa.sa_flags, &oact->sa_flags) ||
		    __put_user(old_ka.sa.sa_mask.sig[0], &oact->sa_mask))
			return -EFAULT;
	}
	return ret;
}
#endif

#ifdef CONFIG_SGETMASK_SYSCALL

/*
 * For backwards compatibility.  Functionality superseded by sigprocmask.
 */
SYSCALL_DEFINE0(sgetmask)
{
	/* SMP safe */
	return current->blocked.sig[0];
}

SYSCALL_DEFINE1(ssetmask, int, newmask)
{
	int old = current->blocked.sig[0];
	sigset_t newset;

	siginitset(&newset, newmask);
	set_current_blocked(&newset);

	return old;
}
#endif /* CONFIG_SGETMASK_SYSCALL */

#ifdef __ARCH_WANT_SYS_SIGNAL
/*
 * For backwards compatibility.  Functionality superseded by sigaction.
 */
SYSCALL_DEFINE2(signal, int, sig, __sighandler_t, handler)
{
	struct k_sigaction new_sa, old_sa;
	int ret;

	new_sa.sa.sa_handler = handler;
	new_sa.sa.sa_flags = SA_ONESHOT | SA_NOMASK;
	sigemptyset(&new_sa.sa.sa_mask);

	ret = do_sigaction(sig, &new_sa, &old_sa);

	return ret ? ret : (unsigned long)old_sa.sa.sa_handler;
}
#endif /* __ARCH_WANT_SYS_SIGNAL */

#ifdef __ARCH_WANT_SYS_PAUSE

SYSCALL_DEFINE0(pause)
{
	while (!signal_pending(current)) {
		__set_current_state(TASK_INTERRUPTIBLE);
		schedule();
	}
	return -ERESTARTNOHAND;
}

#endif

static int sigsuspend(sigset_t *set)
{
	current->saved_sigmask = current->blocked;
	set_current_blocked(set);

	while (!signal_pending(current)) {
		__set_current_state(TASK_INTERRUPTIBLE);
		schedule();
	}
	set_restore_sigmask();
	return -ERESTARTNOHAND;
}

/**
 *  sys_rt_sigsuspend - replace the signal mask for a value with the
 *	@unewset value until a signal is received
 *  @unewset: new signal mask value
 *  @sigsetsize: size of sigset_t type
 */
SYSCALL_DEFINE2(rt_sigsuspend, sigset_t __user *, unewset, size_t, sigsetsize)
{
	sigset_t newset;

	/* XXX: Don't preclude handling different sized sigset_t's.  */
	if (sigsetsize != sizeof(sigset_t))
		return -EINVAL;

	if (copy_from_user(&newset, unewset, sizeof(newset)))
		return -EFAULT;
	return sigsuspend(&newset);
}
 
#ifdef CONFIG_COMPAT
COMPAT_SYSCALL_DEFINE2(rt_sigsuspend, compat_sigset_t __user *, unewset, compat_size_t, sigsetsize)
{
	sigset_t newset;

	/* XXX: Don't preclude handling different sized sigset_t's.  */
	if (sigsetsize != sizeof(sigset_t))
		return -EINVAL;

	if (get_compat_sigset(&newset, unewset))
		return -EFAULT;
	return sigsuspend(&newset);
}
#endif

#ifdef CONFIG_OLD_SIGSUSPEND
SYSCALL_DEFINE1(sigsuspend, old_sigset_t, mask)
{
	sigset_t blocked;
	siginitset(&blocked, mask);
	return sigsuspend(&blocked);
}
#endif
#ifdef CONFIG_OLD_SIGSUSPEND3
SYSCALL_DEFINE3(sigsuspend, int, unused1, int, unused2, old_sigset_t, mask)
{
	sigset_t blocked;
	siginitset(&blocked, mask);
	return sigsuspend(&blocked);
}
#endif

__weak const char *arch_vma_name(struct vm_area_struct *vma)
{
	return NULL;
}

static inline void siginfo_buildtime_checks(void)
{
	BUILD_BUG_ON(sizeof(struct siginfo) != SI_MAX_SIZE);

	/* Verify the offsets in the two siginfos match */
#define CHECK_OFFSET(field) \
	BUILD_BUG_ON(offsetof(siginfo_t, field) != offsetof(kernel_siginfo_t, field))

	/* kill */
	CHECK_OFFSET(si_pid);
	CHECK_OFFSET(si_uid);

	/* timer */
	CHECK_OFFSET(si_tid);
	CHECK_OFFSET(si_overrun);
	CHECK_OFFSET(si_value);

	/* rt */
	CHECK_OFFSET(si_pid);
	CHECK_OFFSET(si_uid);
	CHECK_OFFSET(si_value);

	/* sigchld */
	CHECK_OFFSET(si_pid);
	CHECK_OFFSET(si_uid);
	CHECK_OFFSET(si_status);
	CHECK_OFFSET(si_utime);
	CHECK_OFFSET(si_stime);

	/* sigfault */
	CHECK_OFFSET(si_addr);
	CHECK_OFFSET(si_trapno);
	CHECK_OFFSET(si_addr_lsb);
	CHECK_OFFSET(si_lower);
	CHECK_OFFSET(si_upper);
	CHECK_OFFSET(si_pkey);
	CHECK_OFFSET(si_perf_data);
	CHECK_OFFSET(si_perf_type);

	/* sigpoll */
	CHECK_OFFSET(si_band);
	CHECK_OFFSET(si_fd);

	/* sigsys */
	CHECK_OFFSET(si_call_addr);
	CHECK_OFFSET(si_syscall);
	CHECK_OFFSET(si_arch);
#undef CHECK_OFFSET

	/* usb asyncio */
	BUILD_BUG_ON(offsetof(struct siginfo, si_pid) !=
		     offsetof(struct siginfo, si_addr));
	if (sizeof(int) == sizeof(void __user *)) {
		BUILD_BUG_ON(sizeof_field(struct siginfo, si_pid) !=
			     sizeof(void __user *));
	} else {
		BUILD_BUG_ON((sizeof_field(struct siginfo, si_pid) +
			      sizeof_field(struct siginfo, si_uid)) !=
			     sizeof(void __user *));
		BUILD_BUG_ON(offsetofend(struct siginfo, si_pid) !=
			     offsetof(struct siginfo, si_uid));
	}
#ifdef CONFIG_COMPAT
	BUILD_BUG_ON(offsetof(struct compat_siginfo, si_pid) !=
		     offsetof(struct compat_siginfo, si_addr));
	BUILD_BUG_ON(sizeof_field(struct compat_siginfo, si_pid) !=
		     sizeof(compat_uptr_t));
	BUILD_BUG_ON(sizeof_field(struct compat_siginfo, si_pid) !=
		     sizeof_field(struct siginfo, si_pid));
#endif
}

void __init signals_init(void)
{
	siginfo_buildtime_checks();

	sigqueue_cachep = KMEM_CACHE(sigqueue, SLAB_PANIC | SLAB_ACCOUNT);
}

#ifdef CONFIG_KGDB_KDB
#include <linux/kdb.h>
/*
 * kdb_send_sig - Allows kdb to send signals without exposing
 * signal internals.  This function checks if the required locks are
 * available before calling the main signal code, to avoid kdb
 * deadlocks.
 */
void kdb_send_sig(struct task_struct *t, int sig)
{
	static struct task_struct *kdb_prev_t;
	int new_t, ret;
	if (!spin_trylock(&t->sighand->siglock)) {
		kdb_printf("Can't do kill command now.\n"
			   "The sigmask lock is held somewhere else in "
			   "kernel, try again later\n");
		return;
	}
	new_t = kdb_prev_t != t;
	kdb_prev_t = t;
	if (!task_is_running(t) && new_t) {
		spin_unlock(&t->sighand->siglock);
		kdb_printf("Process is not RUNNING, sending a signal from "
			   "kdb risks deadlock\n"
			   "on the run queue locks. "
			   "The signal has _not_ been sent.\n"
			   "Reissue the kill command if you want to risk "
			   "the deadlock.\n");
		return;
	}
	ret = send_signal(sig, SEND_SIG_PRIV, t, PIDTYPE_PID);
	spin_unlock(&t->sighand->siglock);
	if (ret)
		kdb_printf("Fail to deliver Signal %d to process %d.\n",
			   sig, t->pid);
	else
		kdb_printf("Signal %d is sent to process %d.\n", sig, t->pid);
}
#endif	/* CONFIG_KGDB_KDB */<|MERGE_RESOLUTION|>--- conflicted
+++ resolved
@@ -2748,11 +2748,7 @@
 
 		if (unlikely(current->ptrace) && (signr != SIGKILL) &&
 		    !(sighand->action[signr -1].sa.sa_flags & SA_IMMUTABLE)) {
-<<<<<<< HEAD
-			signr = ptrace_signal(signr, &ksig->info);
-=======
 			signr = ptrace_signal(signr, &ksig->info, type);
->>>>>>> 754e0b0e
 			if (!signr)
 				continue;
 		}
