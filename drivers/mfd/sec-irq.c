// SPDX-License-Identifier: GPL-2.0+
//
// Copyright (c) 2011-2014 Samsung Electronics Co., Ltd
//              http://www.samsung.com

#include <linux/device.h>
#include <linux/interrupt.h>
#include <linux/irq.h>
#include <linux/module.h>
#include <linux/regmap.h>

#include <linux/mfd/samsung/core.h>
#include <linux/mfd/samsung/irq.h>
#include <linux/mfd/samsung/s2mps11.h>
#include <linux/mfd/samsung/s2mps14.h>
#include <linux/mfd/samsung/s2mpu02.h>
#include <linux/mfd/samsung/s5m8763.h>
#include <linux/mfd/samsung/s5m8767.h>

static const struct regmap_irq s2mps11_irqs[] = {
	[S2MPS11_IRQ_PWRONF] = {
		.reg_offset = 0,
		.mask = S2MPS11_IRQ_PWRONF_MASK,
	},
	[S2MPS11_IRQ_PWRONR] = {
		.reg_offset = 0,
		.mask = S2MPS11_IRQ_PWRONR_MASK,
	},
	[S2MPS11_IRQ_JIGONBF] = {
		.reg_offset = 0,
		.mask = S2MPS11_IRQ_JIGONBF_MASK,
	},
	[S2MPS11_IRQ_JIGONBR] = {
		.reg_offset = 0,
		.mask = S2MPS11_IRQ_JIGONBR_MASK,
	},
	[S2MPS11_IRQ_ACOKBF] = {
		.reg_offset = 0,
		.mask = S2MPS11_IRQ_ACOKBF_MASK,
	},
	[S2MPS11_IRQ_ACOKBR] = {
		.reg_offset = 0,
		.mask = S2MPS11_IRQ_ACOKBR_MASK,
	},
	[S2MPS11_IRQ_PWRON1S] = {
		.reg_offset = 0,
		.mask = S2MPS11_IRQ_PWRON1S_MASK,
	},
	[S2MPS11_IRQ_MRB] = {
		.reg_offset = 0,
		.mask = S2MPS11_IRQ_MRB_MASK,
	},
	[S2MPS11_IRQ_RTC60S] = {
		.reg_offset = 1,
		.mask = S2MPS11_IRQ_RTC60S_MASK,
	},
	[S2MPS11_IRQ_RTCA1] = {
		.reg_offset = 1,
		.mask = S2MPS11_IRQ_RTCA1_MASK,
	},
	[S2MPS11_IRQ_RTCA0] = {
		.reg_offset = 1,
		.mask = S2MPS11_IRQ_RTCA0_MASK,
	},
	[S2MPS11_IRQ_SMPL] = {
		.reg_offset = 1,
		.mask = S2MPS11_IRQ_SMPL_MASK,
	},
	[S2MPS11_IRQ_RTC1S] = {
		.reg_offset = 1,
		.mask = S2MPS11_IRQ_RTC1S_MASK,
	},
	[S2MPS11_IRQ_WTSR] = {
		.reg_offset = 1,
		.mask = S2MPS11_IRQ_WTSR_MASK,
	},
	[S2MPS11_IRQ_INT120C] = {
		.reg_offset = 2,
		.mask = S2MPS11_IRQ_INT120C_MASK,
	},
	[S2MPS11_IRQ_INT140C] = {
		.reg_offset = 2,
		.mask = S2MPS11_IRQ_INT140C_MASK,
	},
};

static const struct regmap_irq s2mps14_irqs[] = {
	[S2MPS14_IRQ_PWRONF] = {
		.reg_offset = 0,
		.mask = S2MPS11_IRQ_PWRONF_MASK,
	},
	[S2MPS14_IRQ_PWRONR] = {
		.reg_offset = 0,
		.mask = S2MPS11_IRQ_PWRONR_MASK,
	},
	[S2MPS14_IRQ_JIGONBF] = {
		.reg_offset = 0,
		.mask = S2MPS11_IRQ_JIGONBF_MASK,
	},
	[S2MPS14_IRQ_JIGONBR] = {
		.reg_offset = 0,
		.mask = S2MPS11_IRQ_JIGONBR_MASK,
	},
	[S2MPS14_IRQ_ACOKBF] = {
		.reg_offset = 0,
		.mask = S2MPS11_IRQ_ACOKBF_MASK,
	},
	[S2MPS14_IRQ_ACOKBR] = {
		.reg_offset = 0,
		.mask = S2MPS11_IRQ_ACOKBR_MASK,
	},
	[S2MPS14_IRQ_PWRON1S] = {
		.reg_offset = 0,
		.mask = S2MPS11_IRQ_PWRON1S_MASK,
	},
	[S2MPS14_IRQ_MRB] = {
		.reg_offset = 0,
		.mask = S2MPS11_IRQ_MRB_MASK,
	},
	[S2MPS14_IRQ_RTC60S] = {
		.reg_offset = 1,
		.mask = S2MPS11_IRQ_RTC60S_MASK,
	},
	[S2MPS14_IRQ_RTCA1] = {
		.reg_offset = 1,
		.mask = S2MPS11_IRQ_RTCA1_MASK,
	},
	[S2MPS14_IRQ_RTCA0] = {
		.reg_offset = 1,
		.mask = S2MPS11_IRQ_RTCA0_MASK,
	},
	[S2MPS14_IRQ_SMPL] = {
		.reg_offset = 1,
		.mask = S2MPS11_IRQ_SMPL_MASK,
	},
	[S2MPS14_IRQ_RTC1S] = {
		.reg_offset = 1,
		.mask = S2MPS11_IRQ_RTC1S_MASK,
	},
	[S2MPS14_IRQ_WTSR] = {
		.reg_offset = 1,
		.mask = S2MPS11_IRQ_WTSR_MASK,
	},
	[S2MPS14_IRQ_INT120C] = {
		.reg_offset = 2,
		.mask = S2MPS11_IRQ_INT120C_MASK,
	},
	[S2MPS14_IRQ_INT140C] = {
		.reg_offset = 2,
		.mask = S2MPS11_IRQ_INT140C_MASK,
	},
	[S2MPS14_IRQ_TSD] = {
		.reg_offset = 2,
		.mask = S2MPS14_IRQ_TSD_MASK,
	},
};

static const struct regmap_irq s2mpu02_irqs[] = {
	[S2MPU02_IRQ_PWRONF] = {
		.reg_offset = 0,
		.mask = S2MPS11_IRQ_PWRONF_MASK,
	},
	[S2MPU02_IRQ_PWRONR] = {
		.reg_offset = 0,
		.mask = S2MPS11_IRQ_PWRONR_MASK,
	},
	[S2MPU02_IRQ_JIGONBF] = {
		.reg_offset = 0,
		.mask = S2MPS11_IRQ_JIGONBF_MASK,
	},
	[S2MPU02_IRQ_JIGONBR] = {
		.reg_offset = 0,
		.mask = S2MPS11_IRQ_JIGONBR_MASK,
	},
	[S2MPU02_IRQ_ACOKBF] = {
		.reg_offset = 0,
		.mask = S2MPS11_IRQ_ACOKBF_MASK,
	},
	[S2MPU02_IRQ_ACOKBR] = {
		.reg_offset = 0,
		.mask = S2MPS11_IRQ_ACOKBR_MASK,
	},
	[S2MPU02_IRQ_PWRON1S] = {
		.reg_offset = 0,
		.mask = S2MPS11_IRQ_PWRON1S_MASK,
	},
	[S2MPU02_IRQ_MRB] = {
		.reg_offset = 0,
		.mask = S2MPS11_IRQ_MRB_MASK,
	},
	[S2MPU02_IRQ_RTC60S] = {
		.reg_offset = 1,
		.mask = S2MPS11_IRQ_RTC60S_MASK,
	},
	[S2MPU02_IRQ_RTCA1] = {
		.reg_offset = 1,
		.mask = S2MPS11_IRQ_RTCA1_MASK,
	},
	[S2MPU02_IRQ_RTCA0] = {
		.reg_offset = 1,
		.mask = S2MPS11_IRQ_RTCA0_MASK,
	},
	[S2MPU02_IRQ_SMPL] = {
		.reg_offset = 1,
		.mask = S2MPS11_IRQ_SMPL_MASK,
	},
	[S2MPU02_IRQ_RTC1S] = {
		.reg_offset = 1,
		.mask = S2MPS11_IRQ_RTC1S_MASK,
	},
	[S2MPU02_IRQ_WTSR] = {
		.reg_offset = 1,
		.mask = S2MPS11_IRQ_WTSR_MASK,
	},
	[S2MPU02_IRQ_INT120C] = {
		.reg_offset = 2,
		.mask = S2MPS11_IRQ_INT120C_MASK,
	},
	[S2MPU02_IRQ_INT140C] = {
		.reg_offset = 2,
		.mask = S2MPS11_IRQ_INT140C_MASK,
	},
	[S2MPU02_IRQ_TSD] = {
		.reg_offset = 2,
		.mask = S2MPS14_IRQ_TSD_MASK,
	},
};

static const struct regmap_irq s5m8767_irqs[] = {
	[S5M8767_IRQ_PWRR] = {
		.reg_offset = 0,
		.mask = S5M8767_IRQ_PWRR_MASK,
	},
	[S5M8767_IRQ_PWRF] = {
		.reg_offset = 0,
		.mask = S5M8767_IRQ_PWRF_MASK,
	},
	[S5M8767_IRQ_PWR1S] = {
		.reg_offset = 0,
		.mask = S5M8767_IRQ_PWR1S_MASK,
	},
	[S5M8767_IRQ_JIGR] = {
		.reg_offset = 0,
		.mask = S5M8767_IRQ_JIGR_MASK,
	},
	[S5M8767_IRQ_JIGF] = {
		.reg_offset = 0,
		.mask = S5M8767_IRQ_JIGF_MASK,
	},
	[S5M8767_IRQ_LOWBAT2] = {
		.reg_offset = 0,
		.mask = S5M8767_IRQ_LOWBAT2_MASK,
	},
	[S5M8767_IRQ_LOWBAT1] = {
		.reg_offset = 0,
		.mask = S5M8767_IRQ_LOWBAT1_MASK,
	},
	[S5M8767_IRQ_MRB] = {
		.reg_offset = 1,
		.mask = S5M8767_IRQ_MRB_MASK,
	},
	[S5M8767_IRQ_DVSOK2] = {
		.reg_offset = 1,
		.mask = S5M8767_IRQ_DVSOK2_MASK,
	},
	[S5M8767_IRQ_DVSOK3] = {
		.reg_offset = 1,
		.mask = S5M8767_IRQ_DVSOK3_MASK,
	},
	[S5M8767_IRQ_DVSOK4] = {
		.reg_offset = 1,
		.mask = S5M8767_IRQ_DVSOK4_MASK,
	},
	[S5M8767_IRQ_RTC60S] = {
		.reg_offset = 2,
		.mask = S5M8767_IRQ_RTC60S_MASK,
	},
	[S5M8767_IRQ_RTCA1] = {
		.reg_offset = 2,
		.mask = S5M8767_IRQ_RTCA1_MASK,
	},
	[S5M8767_IRQ_RTCA2] = {
		.reg_offset = 2,
		.mask = S5M8767_IRQ_RTCA2_MASK,
	},
	[S5M8767_IRQ_SMPL] = {
		.reg_offset = 2,
		.mask = S5M8767_IRQ_SMPL_MASK,
	},
	[S5M8767_IRQ_RTC1S] = {
		.reg_offset = 2,
		.mask = S5M8767_IRQ_RTC1S_MASK,
	},
	[S5M8767_IRQ_WTSR] = {
		.reg_offset = 2,
		.mask = S5M8767_IRQ_WTSR_MASK,
	},
};

static const struct regmap_irq s5m8763_irqs[] = {
	[S5M8763_IRQ_DCINF] = {
		.reg_offset = 0,
		.mask = S5M8763_IRQ_DCINF_MASK,
	},
	[S5M8763_IRQ_DCINR] = {
		.reg_offset = 0,
		.mask = S5M8763_IRQ_DCINR_MASK,
	},
	[S5M8763_IRQ_JIGF] = {
		.reg_offset = 0,
		.mask = S5M8763_IRQ_JIGF_MASK,
	},
	[S5M8763_IRQ_JIGR] = {
		.reg_offset = 0,
		.mask = S5M8763_IRQ_JIGR_MASK,
	},
	[S5M8763_IRQ_PWRONF] = {
		.reg_offset = 0,
		.mask = S5M8763_IRQ_PWRONF_MASK,
	},
	[S5M8763_IRQ_PWRONR] = {
		.reg_offset = 0,
		.mask = S5M8763_IRQ_PWRONR_MASK,
	},
	[S5M8763_IRQ_WTSREVNT] = {
		.reg_offset = 1,
		.mask = S5M8763_IRQ_WTSREVNT_MASK,
	},
	[S5M8763_IRQ_SMPLEVNT] = {
		.reg_offset = 1,
		.mask = S5M8763_IRQ_SMPLEVNT_MASK,
	},
	[S5M8763_IRQ_ALARM1] = {
		.reg_offset = 1,
		.mask = S5M8763_IRQ_ALARM1_MASK,
	},
	[S5M8763_IRQ_ALARM0] = {
		.reg_offset = 1,
		.mask = S5M8763_IRQ_ALARM0_MASK,
	},
	[S5M8763_IRQ_ONKEY1S] = {
		.reg_offset = 2,
		.mask = S5M8763_IRQ_ONKEY1S_MASK,
	},
	[S5M8763_IRQ_TOPOFFR] = {
		.reg_offset = 2,
		.mask = S5M8763_IRQ_TOPOFFR_MASK,
	},
	[S5M8763_IRQ_DCINOVPR] = {
		.reg_offset = 2,
		.mask = S5M8763_IRQ_DCINOVPR_MASK,
	},
	[S5M8763_IRQ_CHGRSTF] = {
		.reg_offset = 2,
		.mask = S5M8763_IRQ_CHGRSTF_MASK,
	},
	[S5M8763_IRQ_DONER] = {
		.reg_offset = 2,
		.mask = S5M8763_IRQ_DONER_MASK,
	},
	[S5M8763_IRQ_CHGFAULT] = {
		.reg_offset = 2,
		.mask = S5M8763_IRQ_CHGFAULT_MASK,
	},
	[S5M8763_IRQ_LOBAT1] = {
		.reg_offset = 3,
		.mask = S5M8763_IRQ_LOBAT1_MASK,
	},
	[S5M8763_IRQ_LOBAT2] = {
		.reg_offset = 3,
		.mask = S5M8763_IRQ_LOBAT2_MASK,
	},
};

static const struct regmap_irq_chip s2mps11_irq_chip = {
	.name = "s2mps11",
	.irqs = s2mps11_irqs,
	.num_irqs = ARRAY_SIZE(s2mps11_irqs),
	.num_regs = 3,
	.status_base = S2MPS11_REG_INT1,
	.mask_base = S2MPS11_REG_INT1M,
	.ack_base = S2MPS11_REG_INT1,
};

#define S2MPS1X_IRQ_CHIP_COMMON_DATA		\
	.irqs = s2mps14_irqs,			\
	.num_irqs = ARRAY_SIZE(s2mps14_irqs),	\
	.num_regs = 3,				\
	.status_base = S2MPS14_REG_INT1,	\
	.mask_base = S2MPS14_REG_INT1M,		\
	.ack_base = S2MPS14_REG_INT1		\

static const struct regmap_irq_chip s2mps13_irq_chip = {
	.name = "s2mps13",
	S2MPS1X_IRQ_CHIP_COMMON_DATA,
};

static const struct regmap_irq_chip s2mps14_irq_chip = {
	.name = "s2mps14",
	S2MPS1X_IRQ_CHIP_COMMON_DATA,
};

static const struct regmap_irq_chip s2mps15_irq_chip = {
	.name = "s2mps15",
	S2MPS1X_IRQ_CHIP_COMMON_DATA,
};

static const struct regmap_irq_chip s2mpu02_irq_chip = {
	.name = "s2mpu02",
	.irqs = s2mpu02_irqs,
	.num_irqs = ARRAY_SIZE(s2mpu02_irqs),
	.num_regs = 3,
	.status_base = S2MPU02_REG_INT1,
	.mask_base = S2MPU02_REG_INT1M,
	.ack_base = S2MPU02_REG_INT1,
};

static const struct regmap_irq_chip s5m8767_irq_chip = {
	.name = "s5m8767",
	.irqs = s5m8767_irqs,
	.num_irqs = ARRAY_SIZE(s5m8767_irqs),
	.num_regs = 3,
	.status_base = S5M8767_REG_INT1,
	.mask_base = S5M8767_REG_INT1M,
	.ack_base = S5M8767_REG_INT1,
};

static const struct regmap_irq_chip s5m8763_irq_chip = {
	.name = "s5m8763",
	.irqs = s5m8763_irqs,
	.num_irqs = ARRAY_SIZE(s5m8763_irqs),
	.num_regs = 4,
	.status_base = S5M8763_REG_IRQ1,
	.mask_base = S5M8763_REG_IRQM1,
	.ack_base = S5M8763_REG_IRQ1,
};

int sec_irq_init(struct sec_pmic_dev *sec_pmic)
{
	int ret = 0;
	int type = sec_pmic->device_type;
	const struct regmap_irq_chip *sec_irq_chip;

	if (!sec_pmic->irq) {
		dev_warn(sec_pmic->dev,
			 "No interrupt specified, no interrupts\n");
		return 0;
	}

	switch (type) {
	case S5M8763X:
		sec_irq_chip = &s5m8763_irq_chip;
		break;
	case S5M8767X:
		sec_irq_chip = &s5m8767_irq_chip;
		break;
	case S2MPA01:
		sec_irq_chip = &s2mps14_irq_chip;
		break;
	case S2MPS11X:
		sec_irq_chip = &s2mps11_irq_chip;
		break;
	case S2MPS13X:
		sec_irq_chip = &s2mps13_irq_chip;
		break;
	case S2MPS14X:
		sec_irq_chip = &s2mps14_irq_chip;
		break;
	case S2MPS15X:
		sec_irq_chip = &s2mps15_irq_chip;
		break;
	case S2MPU02:
		sec_irq_chip = &s2mpu02_irq_chip;
		break;
	default:
		dev_err(sec_pmic->dev, "Unknown device type %lu\n",
			sec_pmic->device_type);
		return -EINVAL;
	}

	ret = devm_regmap_add_irq_chip(sec_pmic->dev, sec_pmic->regmap_pmic,
<<<<<<< HEAD
				       sec_pmic->irq,
				       IRQF_TRIGGER_FALLING | IRQF_ONESHOT,
=======
				       sec_pmic->irq, IRQF_ONESHOT,
>>>>>>> df0cc57e
				       0, sec_irq_chip, &sec_pmic->irq_data);
	if (ret != 0) {
		dev_err(sec_pmic->dev, "Failed to register IRQ chip: %d\n", ret);
		return ret;
	}

	/*
	 * The rtc-s5m driver requests S2MPS14_IRQ_RTCA0 also for S2MPS11
	 * so the interrupt number must be consistent.
	 */
	BUILD_BUG_ON(((enum s2mps14_irq)S2MPS11_IRQ_RTCA0) != S2MPS14_IRQ_RTCA0);

	return 0;
}
EXPORT_SYMBOL_GPL(sec_irq_init);

MODULE_AUTHOR("Sangbeom Kim <sbkim73@samsung.com>");
MODULE_AUTHOR("Chanwoo Choi <cw00.choi@samsung.com>");
MODULE_AUTHOR("Krzysztof Kozlowski <krzk@kernel.org>");
MODULE_DESCRIPTION("Interrupt support for the S5M MFD");
MODULE_LICENSE("GPL");<|MERGE_RESOLUTION|>--- conflicted
+++ resolved
@@ -479,12 +479,7 @@
 	}
 
 	ret = devm_regmap_add_irq_chip(sec_pmic->dev, sec_pmic->regmap_pmic,
-<<<<<<< HEAD
-				       sec_pmic->irq,
-				       IRQF_TRIGGER_FALLING | IRQF_ONESHOT,
-=======
 				       sec_pmic->irq, IRQF_ONESHOT,
->>>>>>> df0cc57e
 				       0, sec_irq_chip, &sec_pmic->irq_data);
 	if (ret != 0) {
 		dev_err(sec_pmic->dev, "Failed to register IRQ chip: %d\n", ret);
