// SPDX-License-Identifier: GPL-2.0-only
/*
 * Copyright (C) 2013 Red Hat
 * Author: Rob Clark <robdclark@gmail.com>
 */

#include <linux/spinlock.h>
#include <linux/shmem_fs.h>
#include <linux/dma-buf.h>
#include <linux/pfn_t.h>

#include "msm_drv.h"
#include "msm_fence.h"
#include "msm_gem.h"
#include "msm_gpu.h"
#include "msm_mmu.h"

static void msm_gem_vunmap_locked(struct drm_gem_object *obj);


static dma_addr_t physaddr(struct drm_gem_object *obj)
{
	struct msm_gem_object *msm_obj = to_msm_bo(obj);
	struct msm_drm_private *priv = obj->dev->dev_private;
	return (((dma_addr_t)msm_obj->vram_node->start) << PAGE_SHIFT) +
			priv->vram.paddr;
}

static bool use_pages(struct drm_gem_object *obj)
{
	struct msm_gem_object *msm_obj = to_msm_bo(obj);
	return !msm_obj->vram_node;
}

/*
 * Cache sync.. this is a bit over-complicated, to fit dma-mapping
 * API.  Really GPU cache is out of scope here (handled on cmdstream)
 * and all we need to do is invalidate newly allocated pages before
 * mapping to CPU as uncached/writecombine.
 *
 * On top of this, we have the added headache, that depending on
 * display generation, the display's iommu may be wired up to either
 * the toplevel drm device (mdss), or to the mdp sub-node, meaning
 * that here we either have dma-direct or iommu ops.
 *
 * Let this be a cautionary tail of abstraction gone wrong.
 */

static void sync_for_device(struct msm_gem_object *msm_obj)
{
	struct device *dev = msm_obj->base.dev->dev;

	if (get_dma_ops(dev)) {
		dma_sync_sg_for_device(dev, msm_obj->sgt->sgl,
			msm_obj->sgt->nents, DMA_BIDIRECTIONAL);
	} else {
		dma_map_sg(dev, msm_obj->sgt->sgl,
			msm_obj->sgt->nents, DMA_BIDIRECTIONAL);
	}
}

static void sync_for_cpu(struct msm_gem_object *msm_obj)
{
	struct device *dev = msm_obj->base.dev->dev;

	if (get_dma_ops(dev)) {
		dma_sync_sg_for_cpu(dev, msm_obj->sgt->sgl,
			msm_obj->sgt->nents, DMA_BIDIRECTIONAL);
	} else {
		dma_unmap_sg(dev, msm_obj->sgt->sgl,
			msm_obj->sgt->nents, DMA_BIDIRECTIONAL);
	}
}

/* allocate pages from VRAM carveout, used when no IOMMU: */
static struct page **get_pages_vram(struct drm_gem_object *obj, int npages)
{
	struct msm_gem_object *msm_obj = to_msm_bo(obj);
	struct msm_drm_private *priv = obj->dev->dev_private;
	dma_addr_t paddr;
	struct page **p;
	int ret, i;

	p = kvmalloc_array(npages, sizeof(struct page *), GFP_KERNEL);
	if (!p)
		return ERR_PTR(-ENOMEM);

	spin_lock(&priv->vram.lock);
	ret = drm_mm_insert_node(&priv->vram.mm, msm_obj->vram_node, npages);
	spin_unlock(&priv->vram.lock);
	if (ret) {
		kvfree(p);
		return ERR_PTR(ret);
	}

	paddr = physaddr(obj);
	for (i = 0; i < npages; i++) {
		p[i] = phys_to_page(paddr);
		paddr += PAGE_SIZE;
	}

	return p;
}

static struct page **get_pages(struct drm_gem_object *obj)
{
	struct msm_gem_object *msm_obj = to_msm_bo(obj);

	if (!msm_obj->pages) {
		struct drm_device *dev = obj->dev;
		struct page **p;
		int npages = obj->size >> PAGE_SHIFT;

		if (use_pages(obj))
			p = drm_gem_get_pages(obj);
		else
			p = get_pages_vram(obj, npages);

		if (IS_ERR(p)) {
			DRM_DEV_ERROR(dev->dev, "could not get pages: %ld\n",
					PTR_ERR(p));
			return p;
		}

		msm_obj->pages = p;

		msm_obj->sgt = drm_prime_pages_to_sg(p, npages);
		if (IS_ERR(msm_obj->sgt)) {
			void *ptr = ERR_CAST(msm_obj->sgt);

			DRM_DEV_ERROR(dev->dev, "failed to allocate sgt\n");
			msm_obj->sgt = NULL;
			return ptr;
		}

		/* For non-cached buffers, ensure the new pages are clean
		 * because display controller, GPU, etc. are not coherent:
		 */
		if (msm_obj->flags & (MSM_BO_WC|MSM_BO_UNCACHED))
<<<<<<< HEAD
			dma_sync_sg_for_device(dev->dev, msm_obj->sgt->sgl,
					msm_obj->sgt->nents, DMA_BIDIRECTIONAL);
=======
			sync_for_device(msm_obj);
>>>>>>> 92f35b75
	}

	return msm_obj->pages;
}

static void put_pages_vram(struct drm_gem_object *obj)
{
	struct msm_gem_object *msm_obj = to_msm_bo(obj);
	struct msm_drm_private *priv = obj->dev->dev_private;

	spin_lock(&priv->vram.lock);
	drm_mm_remove_node(msm_obj->vram_node);
	spin_unlock(&priv->vram.lock);

	kvfree(msm_obj->pages);
}

static void put_pages(struct drm_gem_object *obj)
{
	struct msm_gem_object *msm_obj = to_msm_bo(obj);

	if (msm_obj->pages) {
		if (msm_obj->sgt) {
			/* For non-cached buffers, ensure the new
			 * pages are clean because display controller,
			 * GPU, etc. are not coherent:
			 */
			if (msm_obj->flags & (MSM_BO_WC|MSM_BO_UNCACHED))
<<<<<<< HEAD
				dma_sync_sg_for_cpu(obj->dev->dev, msm_obj->sgt->sgl,
					     msm_obj->sgt->nents,
					     DMA_BIDIRECTIONAL);
=======
				sync_for_cpu(msm_obj);
>>>>>>> 92f35b75

			sg_free_table(msm_obj->sgt);
			kfree(msm_obj->sgt);
		}

		if (use_pages(obj))
			drm_gem_put_pages(obj, msm_obj->pages, true, false);
		else
			put_pages_vram(obj);

		msm_obj->pages = NULL;
	}
}

struct page **msm_gem_get_pages(struct drm_gem_object *obj)
{
	struct msm_gem_object *msm_obj = to_msm_bo(obj);
	struct page **p;

	mutex_lock(&msm_obj->lock);

	if (WARN_ON(msm_obj->madv != MSM_MADV_WILLNEED)) {
		mutex_unlock(&msm_obj->lock);
		return ERR_PTR(-EBUSY);
	}

	p = get_pages(obj);
	mutex_unlock(&msm_obj->lock);
	return p;
}

void msm_gem_put_pages(struct drm_gem_object *obj)
{
	/* when we start tracking the pin count, then do something here */
}

int msm_gem_mmap_obj(struct drm_gem_object *obj,
		struct vm_area_struct *vma)
{
	struct msm_gem_object *msm_obj = to_msm_bo(obj);

	vma->vm_flags &= ~VM_PFNMAP;
	vma->vm_flags |= VM_MIXEDMAP;

	if (msm_obj->flags & MSM_BO_WC) {
		vma->vm_page_prot = pgprot_writecombine(vm_get_page_prot(vma->vm_flags));
	} else if (msm_obj->flags & MSM_BO_UNCACHED) {
		vma->vm_page_prot = pgprot_noncached(vm_get_page_prot(vma->vm_flags));
	} else {
		/*
		 * Shunt off cached objs to shmem file so they have their own
		 * address_space (so unmap_mapping_range does what we want,
		 * in particular in the case of mmap'd dmabufs)
		 */
		fput(vma->vm_file);
		get_file(obj->filp);
		vma->vm_pgoff = 0;
		vma->vm_file  = obj->filp;

		vma->vm_page_prot = vm_get_page_prot(vma->vm_flags);
	}

	return 0;
}

int msm_gem_mmap(struct file *filp, struct vm_area_struct *vma)
{
	int ret;

	ret = drm_gem_mmap(filp, vma);
	if (ret) {
		DBG("mmap failed: %d", ret);
		return ret;
	}

	return msm_gem_mmap_obj(vma->vm_private_data, vma);
}

vm_fault_t msm_gem_fault(struct vm_fault *vmf)
{
	struct vm_area_struct *vma = vmf->vma;
	struct drm_gem_object *obj = vma->vm_private_data;
	struct msm_gem_object *msm_obj = to_msm_bo(obj);
	struct page **pages;
	unsigned long pfn;
	pgoff_t pgoff;
	int err;
	vm_fault_t ret;

	/*
	 * vm_ops.open/drm_gem_mmap_obj and close get and put
	 * a reference on obj. So, we dont need to hold one here.
	 */
	err = mutex_lock_interruptible(&msm_obj->lock);
	if (err) {
		ret = VM_FAULT_NOPAGE;
		goto out;
	}

	if (WARN_ON(msm_obj->madv != MSM_MADV_WILLNEED)) {
		mutex_unlock(&msm_obj->lock);
		return VM_FAULT_SIGBUS;
	}

	/* make sure we have pages attached now */
	pages = get_pages(obj);
	if (IS_ERR(pages)) {
		ret = vmf_error(PTR_ERR(pages));
		goto out_unlock;
	}

	/* We don't use vmf->pgoff since that has the fake offset: */
	pgoff = (vmf->address - vma->vm_start) >> PAGE_SHIFT;

	pfn = page_to_pfn(pages[pgoff]);

	VERB("Inserting %p pfn %lx, pa %lx", (void *)vmf->address,
			pfn, pfn << PAGE_SHIFT);

	ret = vmf_insert_mixed(vma, vmf->address, __pfn_to_pfn_t(pfn, PFN_DEV));
out_unlock:
	mutex_unlock(&msm_obj->lock);
out:
	return ret;
}

/** get mmap offset */
static uint64_t mmap_offset(struct drm_gem_object *obj)
{
	struct drm_device *dev = obj->dev;
	struct msm_gem_object *msm_obj = to_msm_bo(obj);
	int ret;

	WARN_ON(!mutex_is_locked(&msm_obj->lock));

	/* Make it mmapable */
	ret = drm_gem_create_mmap_offset(obj);

	if (ret) {
		DRM_DEV_ERROR(dev->dev, "could not allocate mmap offset\n");
		return 0;
	}

	return drm_vma_node_offset_addr(&obj->vma_node);
}

uint64_t msm_gem_mmap_offset(struct drm_gem_object *obj)
{
	uint64_t offset;
	struct msm_gem_object *msm_obj = to_msm_bo(obj);

	mutex_lock(&msm_obj->lock);
	offset = mmap_offset(obj);
	mutex_unlock(&msm_obj->lock);
	return offset;
}

static struct msm_gem_vma *add_vma(struct drm_gem_object *obj,
		struct msm_gem_address_space *aspace)
{
	struct msm_gem_object *msm_obj = to_msm_bo(obj);
	struct msm_gem_vma *vma;

	WARN_ON(!mutex_is_locked(&msm_obj->lock));

	vma = kzalloc(sizeof(*vma), GFP_KERNEL);
	if (!vma)
		return ERR_PTR(-ENOMEM);

	vma->aspace = aspace;

	list_add_tail(&vma->list, &msm_obj->vmas);

	return vma;
}

static struct msm_gem_vma *lookup_vma(struct drm_gem_object *obj,
		struct msm_gem_address_space *aspace)
{
	struct msm_gem_object *msm_obj = to_msm_bo(obj);
	struct msm_gem_vma *vma;

	WARN_ON(!mutex_is_locked(&msm_obj->lock));

	list_for_each_entry(vma, &msm_obj->vmas, list) {
		if (vma->aspace == aspace)
			return vma;
	}

	return NULL;
}

static void del_vma(struct msm_gem_vma *vma)
{
	if (!vma)
		return;

	list_del(&vma->list);
	kfree(vma);
}

/* Called with msm_obj->lock locked */
static void
put_iova(struct drm_gem_object *obj)
{
	struct msm_gem_object *msm_obj = to_msm_bo(obj);
	struct msm_gem_vma *vma, *tmp;

	WARN_ON(!mutex_is_locked(&msm_obj->lock));

	list_for_each_entry_safe(vma, tmp, &msm_obj->vmas, list) {
		if (vma->aspace) {
			msm_gem_purge_vma(vma->aspace, vma);
			msm_gem_close_vma(vma->aspace, vma);
		}
		del_vma(vma);
	}
}

static int msm_gem_get_iova_locked(struct drm_gem_object *obj,
		struct msm_gem_address_space *aspace, uint64_t *iova)
{
	struct msm_gem_object *msm_obj = to_msm_bo(obj);
	struct msm_gem_vma *vma;
	int ret = 0;

	WARN_ON(!mutex_is_locked(&msm_obj->lock));

	vma = lookup_vma(obj, aspace);

	if (!vma) {
		vma = add_vma(obj, aspace);
		if (IS_ERR(vma))
			return PTR_ERR(vma);

		ret = msm_gem_init_vma(aspace, vma, obj->size >> PAGE_SHIFT);
		if (ret) {
			del_vma(vma);
			return ret;
		}
	}

	*iova = vma->iova;
	return 0;
}

static int msm_gem_pin_iova(struct drm_gem_object *obj,
		struct msm_gem_address_space *aspace)
{
	struct msm_gem_object *msm_obj = to_msm_bo(obj);
	struct msm_gem_vma *vma;
	struct page **pages;
	int prot = IOMMU_READ;

	if (!(msm_obj->flags & MSM_BO_GPU_READONLY))
		prot |= IOMMU_WRITE;

	WARN_ON(!mutex_is_locked(&msm_obj->lock));

	if (WARN_ON(msm_obj->madv != MSM_MADV_WILLNEED))
		return -EBUSY;

	vma = lookup_vma(obj, aspace);
	if (WARN_ON(!vma))
		return -EINVAL;

	pages = get_pages(obj);
	if (IS_ERR(pages))
		return PTR_ERR(pages);

	return msm_gem_map_vma(aspace, vma, prot,
			msm_obj->sgt, obj->size >> PAGE_SHIFT);
}

/* get iova and pin it. Should have a matching put */
int msm_gem_get_and_pin_iova(struct drm_gem_object *obj,
		struct msm_gem_address_space *aspace, uint64_t *iova)
{
	struct msm_gem_object *msm_obj = to_msm_bo(obj);
	u64 local;
	int ret;

	mutex_lock(&msm_obj->lock);

	ret = msm_gem_get_iova_locked(obj, aspace, &local);

	if (!ret)
		ret = msm_gem_pin_iova(obj, aspace);

	if (!ret)
		*iova = local;

	mutex_unlock(&msm_obj->lock);
	return ret;
}

/*
 * Get an iova but don't pin it. Doesn't need a put because iovas are currently
 * valid for the life of the object
 */
int msm_gem_get_iova(struct drm_gem_object *obj,
		struct msm_gem_address_space *aspace, uint64_t *iova)
{
	struct msm_gem_object *msm_obj = to_msm_bo(obj);
	int ret;

	mutex_lock(&msm_obj->lock);
	ret = msm_gem_get_iova_locked(obj, aspace, iova);
	mutex_unlock(&msm_obj->lock);

	return ret;
}

/* get iova without taking a reference, used in places where you have
 * already done a 'msm_gem_get_and_pin_iova' or 'msm_gem_get_iova'
 */
uint64_t msm_gem_iova(struct drm_gem_object *obj,
		struct msm_gem_address_space *aspace)
{
	struct msm_gem_object *msm_obj = to_msm_bo(obj);
	struct msm_gem_vma *vma;

	mutex_lock(&msm_obj->lock);
	vma = lookup_vma(obj, aspace);
	mutex_unlock(&msm_obj->lock);
	WARN_ON(!vma);

	return vma ? vma->iova : 0;
}

/*
 * Unpin a iova by updating the reference counts. The memory isn't actually
 * purged until something else (shrinker, mm_notifier, destroy, etc) decides
 * to get rid of it
 */
void msm_gem_unpin_iova(struct drm_gem_object *obj,
		struct msm_gem_address_space *aspace)
{
	struct msm_gem_object *msm_obj = to_msm_bo(obj);
	struct msm_gem_vma *vma;

	mutex_lock(&msm_obj->lock);
	vma = lookup_vma(obj, aspace);

	if (!WARN_ON(!vma))
		msm_gem_unmap_vma(aspace, vma);

	mutex_unlock(&msm_obj->lock);
}

int msm_gem_dumb_create(struct drm_file *file, struct drm_device *dev,
		struct drm_mode_create_dumb *args)
{
	args->pitch = align_pitch(args->width, args->bpp);
	args->size  = PAGE_ALIGN(args->pitch * args->height);
	return msm_gem_new_handle(dev, file, args->size,
			MSM_BO_SCANOUT | MSM_BO_WC, &args->handle, "dumb");
}

int msm_gem_dumb_map_offset(struct drm_file *file, struct drm_device *dev,
		uint32_t handle, uint64_t *offset)
{
	struct drm_gem_object *obj;
	int ret = 0;

	/* GEM does all our handle to object mapping */
	obj = drm_gem_object_lookup(file, handle);
	if (obj == NULL) {
		ret = -ENOENT;
		goto fail;
	}

	*offset = msm_gem_mmap_offset(obj);

	drm_gem_object_put_unlocked(obj);

fail:
	return ret;
}

static void *get_vaddr(struct drm_gem_object *obj, unsigned madv)
{
	struct msm_gem_object *msm_obj = to_msm_bo(obj);
	int ret = 0;

	mutex_lock(&msm_obj->lock);

	if (WARN_ON(msm_obj->madv > madv)) {
		DRM_DEV_ERROR(obj->dev->dev, "Invalid madv state: %u vs %u\n",
			msm_obj->madv, madv);
		mutex_unlock(&msm_obj->lock);
		return ERR_PTR(-EBUSY);
	}

	/* increment vmap_count *before* vmap() call, so shrinker can
	 * check vmap_count (is_vunmapable()) outside of msm_obj->lock.
	 * This guarantees that we won't try to msm_gem_vunmap() this
	 * same object from within the vmap() call (while we already
	 * hold msm_obj->lock)
	 */
	msm_obj->vmap_count++;

	if (!msm_obj->vaddr) {
		struct page **pages = get_pages(obj);
		if (IS_ERR(pages)) {
			ret = PTR_ERR(pages);
			goto fail;
		}
		msm_obj->vaddr = vmap(pages, obj->size >> PAGE_SHIFT,
				VM_MAP, pgprot_writecombine(PAGE_KERNEL));
		if (msm_obj->vaddr == NULL) {
			ret = -ENOMEM;
			goto fail;
		}
	}

	mutex_unlock(&msm_obj->lock);
	return msm_obj->vaddr;

fail:
	msm_obj->vmap_count--;
	mutex_unlock(&msm_obj->lock);
	return ERR_PTR(ret);
}

void *msm_gem_get_vaddr(struct drm_gem_object *obj)
{
	return get_vaddr(obj, MSM_MADV_WILLNEED);
}

/*
 * Don't use this!  It is for the very special case of dumping
 * submits from GPU hangs or faults, were the bo may already
 * be MSM_MADV_DONTNEED, but we know the buffer is still on the
 * active list.
 */
void *msm_gem_get_vaddr_active(struct drm_gem_object *obj)
{
	return get_vaddr(obj, __MSM_MADV_PURGED);
}

void msm_gem_put_vaddr(struct drm_gem_object *obj)
{
	struct msm_gem_object *msm_obj = to_msm_bo(obj);

	mutex_lock(&msm_obj->lock);
	WARN_ON(msm_obj->vmap_count < 1);
	msm_obj->vmap_count--;
	mutex_unlock(&msm_obj->lock);
}

/* Update madvise status, returns true if not purged, else
 * false or -errno.
 */
int msm_gem_madvise(struct drm_gem_object *obj, unsigned madv)
{
	struct msm_gem_object *msm_obj = to_msm_bo(obj);

	mutex_lock(&msm_obj->lock);

	WARN_ON(!mutex_is_locked(&obj->dev->struct_mutex));

	if (msm_obj->madv != __MSM_MADV_PURGED)
		msm_obj->madv = madv;

	madv = msm_obj->madv;

	mutex_unlock(&msm_obj->lock);

	return (madv != __MSM_MADV_PURGED);
}

void msm_gem_purge(struct drm_gem_object *obj, enum msm_gem_lock subclass)
{
	struct drm_device *dev = obj->dev;
	struct msm_gem_object *msm_obj = to_msm_bo(obj);

	WARN_ON(!mutex_is_locked(&dev->struct_mutex));
	WARN_ON(!is_purgeable(msm_obj));
	WARN_ON(obj->import_attach);

	mutex_lock_nested(&msm_obj->lock, subclass);

	put_iova(obj);

	msm_gem_vunmap_locked(obj);

	put_pages(obj);

	msm_obj->madv = __MSM_MADV_PURGED;

	drm_vma_node_unmap(&obj->vma_node, dev->anon_inode->i_mapping);
	drm_gem_free_mmap_offset(obj);

	/* Our goal here is to return as much of the memory as
	 * is possible back to the system as we are called from OOM.
	 * To do this we must instruct the shmfs to drop all of its
	 * backing pages, *now*.
	 */
	shmem_truncate_range(file_inode(obj->filp), 0, (loff_t)-1);

	invalidate_mapping_pages(file_inode(obj->filp)->i_mapping,
			0, (loff_t)-1);

	mutex_unlock(&msm_obj->lock);
}

static void msm_gem_vunmap_locked(struct drm_gem_object *obj)
{
	struct msm_gem_object *msm_obj = to_msm_bo(obj);

	WARN_ON(!mutex_is_locked(&msm_obj->lock));

	if (!msm_obj->vaddr || WARN_ON(!is_vunmapable(msm_obj)))
		return;

	vunmap(msm_obj->vaddr);
	msm_obj->vaddr = NULL;
}

void msm_gem_vunmap(struct drm_gem_object *obj, enum msm_gem_lock subclass)
{
	struct msm_gem_object *msm_obj = to_msm_bo(obj);

	mutex_lock_nested(&msm_obj->lock, subclass);
	msm_gem_vunmap_locked(obj);
	mutex_unlock(&msm_obj->lock);
}

/* must be called before _move_to_active().. */
int msm_gem_sync_object(struct drm_gem_object *obj,
		struct msm_fence_context *fctx, bool exclusive)
{
	struct reservation_object_list *fobj;
	struct dma_fence *fence;
	int i, ret;

	fobj = reservation_object_get_list(obj->resv);
	if (!fobj || (fobj->shared_count == 0)) {
		fence = reservation_object_get_excl(obj->resv);
		/* don't need to wait on our own fences, since ring is fifo */
		if (fence && (fence->context != fctx->context)) {
			ret = dma_fence_wait(fence, true);
			if (ret)
				return ret;
		}
	}

	if (!exclusive || !fobj)
		return 0;

	for (i = 0; i < fobj->shared_count; i++) {
		fence = rcu_dereference_protected(fobj->shared[i],
						reservation_object_held(obj->resv));
		if (fence->context != fctx->context) {
			ret = dma_fence_wait(fence, true);
			if (ret)
				return ret;
		}
	}

	return 0;
}

void msm_gem_move_to_active(struct drm_gem_object *obj,
		struct msm_gpu *gpu, bool exclusive, struct dma_fence *fence)
{
	struct msm_gem_object *msm_obj = to_msm_bo(obj);
	WARN_ON(msm_obj->madv != MSM_MADV_WILLNEED);
	msm_obj->gpu = gpu;
	if (exclusive)
		reservation_object_add_excl_fence(obj->resv, fence);
	else
		reservation_object_add_shared_fence(obj->resv, fence);
	list_del_init(&msm_obj->mm_list);
	list_add_tail(&msm_obj->mm_list, &gpu->active_list);
}

void msm_gem_move_to_inactive(struct drm_gem_object *obj)
{
	struct drm_device *dev = obj->dev;
	struct msm_drm_private *priv = dev->dev_private;
	struct msm_gem_object *msm_obj = to_msm_bo(obj);

	WARN_ON(!mutex_is_locked(&dev->struct_mutex));

	msm_obj->gpu = NULL;
	list_del_init(&msm_obj->mm_list);
	list_add_tail(&msm_obj->mm_list, &priv->inactive_list);
}

int msm_gem_cpu_prep(struct drm_gem_object *obj, uint32_t op, ktime_t *timeout)
{
	bool write = !!(op & MSM_PREP_WRITE);
	unsigned long remain =
		op & MSM_PREP_NOSYNC ? 0 : timeout_to_jiffies(timeout);
	long ret;

	ret = reservation_object_wait_timeout_rcu(obj->resv, write,
						  true,  remain);
	if (ret == 0)
		return remain == 0 ? -EBUSY : -ETIMEDOUT;
	else if (ret < 0)
		return ret;

	/* TODO cache maintenance */

	return 0;
}

int msm_gem_cpu_fini(struct drm_gem_object *obj)
{
	/* TODO cache maintenance */
	return 0;
}

#ifdef CONFIG_DEBUG_FS
static void describe_fence(struct dma_fence *fence, const char *type,
		struct seq_file *m)
{
	if (!dma_fence_is_signaled(fence))
		seq_printf(m, "\t%9s: %s %s seq %llu\n", type,
				fence->ops->get_driver_name(fence),
				fence->ops->get_timeline_name(fence),
				fence->seqno);
}

void msm_gem_describe(struct drm_gem_object *obj, struct seq_file *m)
{
	struct msm_gem_object *msm_obj = to_msm_bo(obj);
	struct reservation_object *robj = obj->resv;
	struct reservation_object_list *fobj;
	struct dma_fence *fence;
	struct msm_gem_vma *vma;
	uint64_t off = drm_vma_node_start(&obj->vma_node);
	const char *madv;

	mutex_lock(&msm_obj->lock);

	switch (msm_obj->madv) {
	case __MSM_MADV_PURGED:
		madv = " purged";
		break;
	case MSM_MADV_DONTNEED:
		madv = " purgeable";
		break;
	case MSM_MADV_WILLNEED:
	default:
		madv = "";
		break;
	}

	seq_printf(m, "%08x: %c %2d (%2d) %08llx %p",
			msm_obj->flags, is_active(msm_obj) ? 'A' : 'I',
			obj->name, kref_read(&obj->refcount),
			off, msm_obj->vaddr);

	seq_printf(m, " %08zu %9s %-32s\n", obj->size, madv, msm_obj->name);

	if (!list_empty(&msm_obj->vmas)) {

		seq_puts(m, "      vmas:");

		list_for_each_entry(vma, &msm_obj->vmas, list)
			seq_printf(m, " [%s: %08llx,%s,inuse=%d]",
				vma->aspace != NULL ? vma->aspace->name : NULL,
				vma->iova, vma->mapped ? "mapped" : "unmapped",
				vma->inuse);

		seq_puts(m, "\n");
	}

	rcu_read_lock();
	fobj = rcu_dereference(robj->fence);
	if (fobj) {
		unsigned int i, shared_count = fobj->shared_count;

		for (i = 0; i < shared_count; i++) {
			fence = rcu_dereference(fobj->shared[i]);
			describe_fence(fence, "Shared", m);
		}
	}

	fence = rcu_dereference(robj->fence_excl);
	if (fence)
		describe_fence(fence, "Exclusive", m);
	rcu_read_unlock();

	mutex_unlock(&msm_obj->lock);
}

void msm_gem_describe_objects(struct list_head *list, struct seq_file *m)
{
	struct msm_gem_object *msm_obj;
	int count = 0;
	size_t size = 0;

	seq_puts(m, "   flags       id ref  offset   kaddr            size     madv      name\n");
	list_for_each_entry(msm_obj, list, mm_list) {
		struct drm_gem_object *obj = &msm_obj->base;
		seq_puts(m, "   ");
		msm_gem_describe(obj, m);
		count++;
		size += obj->size;
	}

	seq_printf(m, "Total %d objects, %zu bytes\n", count, size);
}
#endif

/* don't call directly!  Use drm_gem_object_put() and friends */
void msm_gem_free_object(struct drm_gem_object *obj)
{
	struct msm_gem_object *msm_obj = to_msm_bo(obj);
	struct drm_device *dev = obj->dev;
	struct msm_drm_private *priv = dev->dev_private;

	if (llist_add(&msm_obj->freed, &priv->free_list))
		queue_work(priv->wq, &priv->free_work);
}

static void free_object(struct msm_gem_object *msm_obj)
{
	struct drm_gem_object *obj = &msm_obj->base;
	struct drm_device *dev = obj->dev;

	WARN_ON(!mutex_is_locked(&dev->struct_mutex));

	/* object should not be on active list: */
	WARN_ON(is_active(msm_obj));

	list_del(&msm_obj->mm_list);

	mutex_lock(&msm_obj->lock);

	put_iova(obj);

	if (obj->import_attach) {
		if (msm_obj->vaddr)
			dma_buf_vunmap(obj->import_attach->dmabuf, msm_obj->vaddr);

		/* Don't drop the pages for imported dmabuf, as they are not
		 * ours, just free the array we allocated:
		 */
		if (msm_obj->pages)
			kvfree(msm_obj->pages);

		drm_prime_gem_destroy(obj, msm_obj->sgt);
	} else {
		msm_gem_vunmap_locked(obj);
		put_pages(obj);
	}

	drm_gem_object_release(obj);

	mutex_unlock(&msm_obj->lock);
	kfree(msm_obj);
}

void msm_gem_free_work(struct work_struct *work)
{
	struct msm_drm_private *priv =
		container_of(work, struct msm_drm_private, free_work);
	struct drm_device *dev = priv->dev;
	struct llist_node *freed;
	struct msm_gem_object *msm_obj, *next;

	while ((freed = llist_del_all(&priv->free_list))) {

		mutex_lock(&dev->struct_mutex);

		llist_for_each_entry_safe(msm_obj, next,
					  freed, freed)
			free_object(msm_obj);

		mutex_unlock(&dev->struct_mutex);

		if (need_resched())
			break;
	}
}

/* convenience method to construct a GEM buffer object, and userspace handle */
int msm_gem_new_handle(struct drm_device *dev, struct drm_file *file,
		uint32_t size, uint32_t flags, uint32_t *handle,
		char *name)
{
	struct drm_gem_object *obj;
	int ret;

	obj = msm_gem_new(dev, size, flags);

	if (IS_ERR(obj))
		return PTR_ERR(obj);

	if (name)
		msm_gem_object_set_name(obj, "%s", name);

	ret = drm_gem_handle_create(file, obj, handle);

	/* drop reference from allocate - handle holds it now */
	drm_gem_object_put_unlocked(obj);

	return ret;
}

static int msm_gem_new_impl(struct drm_device *dev,
		uint32_t size, uint32_t flags,
		struct reservation_object *resv,
		struct drm_gem_object **obj,
		bool struct_mutex_locked)
{
	struct msm_drm_private *priv = dev->dev_private;
	struct msm_gem_object *msm_obj;

	switch (flags & MSM_BO_CACHE_MASK) {
	case MSM_BO_UNCACHED:
	case MSM_BO_CACHED:
	case MSM_BO_WC:
		break;
	default:
		DRM_DEV_ERROR(dev->dev, "invalid cache flag: %x\n",
				(flags & MSM_BO_CACHE_MASK));
		return -EINVAL;
	}

	msm_obj = kzalloc(sizeof(*msm_obj), GFP_KERNEL);
	if (!msm_obj)
		return -ENOMEM;

	mutex_init(&msm_obj->lock);

	msm_obj->flags = flags;
	msm_obj->madv = MSM_MADV_WILLNEED;

	if (resv)
		msm_obj->base.resv = resv;

	INIT_LIST_HEAD(&msm_obj->submit_entry);
	INIT_LIST_HEAD(&msm_obj->vmas);

	if (struct_mutex_locked) {
		WARN_ON(!mutex_is_locked(&dev->struct_mutex));
		list_add_tail(&msm_obj->mm_list, &priv->inactive_list);
	} else {
		mutex_lock(&dev->struct_mutex);
		list_add_tail(&msm_obj->mm_list, &priv->inactive_list);
		mutex_unlock(&dev->struct_mutex);
	}

	*obj = &msm_obj->base;

	return 0;
}

static struct drm_gem_object *_msm_gem_new(struct drm_device *dev,
		uint32_t size, uint32_t flags, bool struct_mutex_locked)
{
	struct msm_drm_private *priv = dev->dev_private;
	struct drm_gem_object *obj = NULL;
	bool use_vram = false;
	int ret;

	size = PAGE_ALIGN(size);

	if (!msm_use_mmu(dev))
		use_vram = true;
	else if ((flags & (MSM_BO_STOLEN | MSM_BO_SCANOUT)) && priv->vram.size)
		use_vram = true;

	if (WARN_ON(use_vram && !priv->vram.size))
		return ERR_PTR(-EINVAL);

	/* Disallow zero sized objects as they make the underlying
	 * infrastructure grumpy
	 */
	if (size == 0)
		return ERR_PTR(-EINVAL);

	ret = msm_gem_new_impl(dev, size, flags, NULL, &obj, struct_mutex_locked);
	if (ret)
		goto fail;

	if (use_vram) {
		struct msm_gem_vma *vma;
		struct page **pages;
		struct msm_gem_object *msm_obj = to_msm_bo(obj);

		mutex_lock(&msm_obj->lock);

		vma = add_vma(obj, NULL);
		mutex_unlock(&msm_obj->lock);
		if (IS_ERR(vma)) {
			ret = PTR_ERR(vma);
			goto fail;
		}

		to_msm_bo(obj)->vram_node = &vma->node;

		drm_gem_private_object_init(dev, obj, size);

		pages = get_pages(obj);
		if (IS_ERR(pages)) {
			ret = PTR_ERR(pages);
			goto fail;
		}

		vma->iova = physaddr(obj);
	} else {
		ret = drm_gem_object_init(dev, obj, size);
		if (ret)
			goto fail;
		/*
		 * Our buffers are kept pinned, so allocating them from the
		 * MOVABLE zone is a really bad idea, and conflicts with CMA.
		 * See comments above new_inode() why this is required _and_
		 * expected if you're going to pin these pages.
		 */
		mapping_set_gfp_mask(obj->filp->f_mapping, GFP_HIGHUSER);
	}

	return obj;

fail:
	drm_gem_object_put_unlocked(obj);
	return ERR_PTR(ret);
}

struct drm_gem_object *msm_gem_new_locked(struct drm_device *dev,
		uint32_t size, uint32_t flags)
{
	return _msm_gem_new(dev, size, flags, true);
}

struct drm_gem_object *msm_gem_new(struct drm_device *dev,
		uint32_t size, uint32_t flags)
{
	return _msm_gem_new(dev, size, flags, false);
}

struct drm_gem_object *msm_gem_import(struct drm_device *dev,
		struct dma_buf *dmabuf, struct sg_table *sgt)
{
	struct msm_gem_object *msm_obj;
	struct drm_gem_object *obj;
	uint32_t size;
	int ret, npages;

	/* if we don't have IOMMU, don't bother pretending we can import: */
	if (!msm_use_mmu(dev)) {
		DRM_DEV_ERROR(dev->dev, "cannot import without IOMMU\n");
		return ERR_PTR(-EINVAL);
	}

	size = PAGE_ALIGN(dmabuf->size);

	ret = msm_gem_new_impl(dev, size, MSM_BO_WC, dmabuf->resv, &obj, false);
	if (ret)
		goto fail;

	drm_gem_private_object_init(dev, obj, size);

	npages = size / PAGE_SIZE;

	msm_obj = to_msm_bo(obj);
	mutex_lock(&msm_obj->lock);
	msm_obj->sgt = sgt;
	msm_obj->pages = kvmalloc_array(npages, sizeof(struct page *), GFP_KERNEL);
	if (!msm_obj->pages) {
		mutex_unlock(&msm_obj->lock);
		ret = -ENOMEM;
		goto fail;
	}

	ret = drm_prime_sg_to_page_addr_arrays(sgt, msm_obj->pages, NULL, npages);
	if (ret) {
		mutex_unlock(&msm_obj->lock);
		goto fail;
	}

	mutex_unlock(&msm_obj->lock);
	return obj;

fail:
	drm_gem_object_put_unlocked(obj);
	return ERR_PTR(ret);
}

static void *_msm_gem_kernel_new(struct drm_device *dev, uint32_t size,
		uint32_t flags, struct msm_gem_address_space *aspace,
		struct drm_gem_object **bo, uint64_t *iova, bool locked)
{
	void *vaddr;
	struct drm_gem_object *obj = _msm_gem_new(dev, size, flags, locked);
	int ret;

	if (IS_ERR(obj))
		return ERR_CAST(obj);

	if (iova) {
		ret = msm_gem_get_and_pin_iova(obj, aspace, iova);
		if (ret)
			goto err;
	}

	vaddr = msm_gem_get_vaddr(obj);
	if (IS_ERR(vaddr)) {
		msm_gem_unpin_iova(obj, aspace);
		ret = PTR_ERR(vaddr);
		goto err;
	}

	if (bo)
		*bo = obj;

	return vaddr;
err:
	if (locked)
		drm_gem_object_put(obj);
	else
		drm_gem_object_put_unlocked(obj);

	return ERR_PTR(ret);

}

void *msm_gem_kernel_new(struct drm_device *dev, uint32_t size,
		uint32_t flags, struct msm_gem_address_space *aspace,
		struct drm_gem_object **bo, uint64_t *iova)
{
	return _msm_gem_kernel_new(dev, size, flags, aspace, bo, iova, false);
}

void *msm_gem_kernel_new_locked(struct drm_device *dev, uint32_t size,
		uint32_t flags, struct msm_gem_address_space *aspace,
		struct drm_gem_object **bo, uint64_t *iova)
{
	return _msm_gem_kernel_new(dev, size, flags, aspace, bo, iova, true);
}

void msm_gem_kernel_put(struct drm_gem_object *bo,
		struct msm_gem_address_space *aspace, bool locked)
{
	if (IS_ERR_OR_NULL(bo))
		return;

	msm_gem_put_vaddr(bo);
	msm_gem_unpin_iova(bo, aspace);

	if (locked)
		drm_gem_object_put(bo);
	else
		drm_gem_object_put_unlocked(bo);
}

void msm_gem_object_set_name(struct drm_gem_object *bo, const char *fmt, ...)
{
	struct msm_gem_object *msm_obj = to_msm_bo(bo);
	va_list ap;

	if (!fmt)
		return;

	va_start(ap, fmt);
	vsnprintf(msm_obj->name, sizeof(msm_obj->name), fmt, ap);
	va_end(ap);
}<|MERGE_RESOLUTION|>--- conflicted
+++ resolved
@@ -137,12 +137,7 @@
 		 * because display controller, GPU, etc. are not coherent:
 		 */
 		if (msm_obj->flags & (MSM_BO_WC|MSM_BO_UNCACHED))
-<<<<<<< HEAD
-			dma_sync_sg_for_device(dev->dev, msm_obj->sgt->sgl,
-					msm_obj->sgt->nents, DMA_BIDIRECTIONAL);
-=======
 			sync_for_device(msm_obj);
->>>>>>> 92f35b75
 	}
 
 	return msm_obj->pages;
@@ -171,13 +166,7 @@
 			 * GPU, etc. are not coherent:
 			 */
 			if (msm_obj->flags & (MSM_BO_WC|MSM_BO_UNCACHED))
-<<<<<<< HEAD
-				dma_sync_sg_for_cpu(obj->dev->dev, msm_obj->sgt->sgl,
-					     msm_obj->sgt->nents,
-					     DMA_BIDIRECTIONAL);
-=======
 				sync_for_cpu(msm_obj);
->>>>>>> 92f35b75
 
 			sg_free_table(msm_obj->sgt);
 			kfree(msm_obj->sgt);
