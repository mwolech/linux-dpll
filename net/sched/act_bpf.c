/*
 * Copyright (c) 2015 Jiri Pirko <jiri@resnulli.us>
 *
 * This program is free software; you can redistribute it and/or modify
 * it under the terms of the GNU General Public License as published by
 * the Free Software Foundation; either version 2 of the License, or
 * (at your option) any later version.
 */

#include <linux/module.h>
#include <linux/init.h>
#include <linux/kernel.h>
#include <linux/skbuff.h>
#include <linux/rtnetlink.h>
#include <linux/filter.h>
#include <linux/bpf.h>

#include <net/netlink.h>
#include <net/pkt_sched.h>

#include <linux/tc_act/tc_bpf.h>
#include <net/tc_act/tc_bpf.h>

#define BPF_TAB_MASK		15
#define ACT_BPF_NAME_LEN	256

struct tcf_bpf_cfg {
	struct bpf_prog *filter;
	struct sock_filter *bpf_ops;
	char *bpf_name;
	u32 bpf_fd;
	u16 bpf_num_ops;
};

static int tcf_bpf(struct sk_buff *skb, const struct tc_action *act,
		   struct tcf_result *res)
{
<<<<<<< HEAD
	struct tcf_bpf *b = a->priv;
	int action, filter_res;

	spin_lock(&b->tcf_lock);

	b->tcf_tm.lastuse = jiffies;
	bstats_update(&b->tcf_bstats, skb);

	filter_res = BPF_PROG_RUN(b->filter, skb);
=======
	struct tcf_bpf *prog = act->priv;
	int action, filter_res;

	spin_lock(&prog->tcf_lock);

	prog->tcf_tm.lastuse = jiffies;
	bstats_update(&prog->tcf_bstats, skb);

	/* Needed here for accessing maps. */
	rcu_read_lock();
	filter_res = BPF_PROG_RUN(prog->filter, skb);
	rcu_read_unlock();
>>>>>>> 01e97e65

	/* A BPF program may overwrite the default action opcode.
	 * Similarly as in cls_bpf, if filter_res == -1 we use the
	 * default action specified from tc.
	 *
	 * In case a different well-known TC_ACT opcode has been
	 * returned, it will overwrite the default one.
	 *
	 * For everything else that is unkown, TC_ACT_UNSPEC is
	 * returned.
	 */
	switch (filter_res) {
	case TC_ACT_PIPE:
	case TC_ACT_RECLASSIFY:
	case TC_ACT_OK:
		action = filter_res;
		break;
	case TC_ACT_SHOT:
		action = filter_res;
<<<<<<< HEAD
		b->tcf_qstats.drops++;
		break;
	case TC_ACT_UNSPEC:
		action = b->tcf_action;
=======
		prog->tcf_qstats.drops++;
		break;
	case TC_ACT_UNSPEC:
		action = prog->tcf_action;
>>>>>>> 01e97e65
		break;
	default:
		action = TC_ACT_UNSPEC;
		break;
	}

	spin_unlock(&prog->tcf_lock);
	return action;
}

static bool tcf_bpf_is_ebpf(const struct tcf_bpf *prog)
{
	return !prog->bpf_ops;
}

static int tcf_bpf_dump_bpf_info(const struct tcf_bpf *prog,
				 struct sk_buff *skb)
{
	struct nlattr *nla;

	if (nla_put_u16(skb, TCA_ACT_BPF_OPS_LEN, prog->bpf_num_ops))
		return -EMSGSIZE;

	nla = nla_reserve(skb, TCA_ACT_BPF_OPS, prog->bpf_num_ops *
			  sizeof(struct sock_filter));
	if (nla == NULL)
		return -EMSGSIZE;

	memcpy(nla_data(nla), prog->bpf_ops, nla_len(nla));

	return 0;
}

static int tcf_bpf_dump_ebpf_info(const struct tcf_bpf *prog,
				  struct sk_buff *skb)
{
	if (nla_put_u32(skb, TCA_ACT_BPF_FD, prog->bpf_fd))
		return -EMSGSIZE;

	if (prog->bpf_name &&
	    nla_put_string(skb, TCA_ACT_BPF_NAME, prog->bpf_name))
		return -EMSGSIZE;

	return 0;
}

static int tcf_bpf_dump(struct sk_buff *skb, struct tc_action *act,
			int bind, int ref)
{
	unsigned char *tp = skb_tail_pointer(skb);
	struct tcf_bpf *prog = act->priv;
	struct tc_act_bpf opt = {
		.index   = prog->tcf_index,
		.refcnt  = prog->tcf_refcnt - ref,
		.bindcnt = prog->tcf_bindcnt - bind,
		.action  = prog->tcf_action,
	};
	struct tcf_t tm;
	int ret;

	if (nla_put(skb, TCA_ACT_BPF_PARMS, sizeof(opt), &opt))
		goto nla_put_failure;

	if (tcf_bpf_is_ebpf(prog))
		ret = tcf_bpf_dump_ebpf_info(prog, skb);
	else
		ret = tcf_bpf_dump_bpf_info(prog, skb);
	if (ret)
		goto nla_put_failure;

	tm.install = jiffies_to_clock_t(jiffies - prog->tcf_tm.install);
	tm.lastuse = jiffies_to_clock_t(jiffies - prog->tcf_tm.lastuse);
	tm.expires = jiffies_to_clock_t(prog->tcf_tm.expires);

	if (nla_put(skb, TCA_ACT_BPF_TM, sizeof(tm), &tm))
		goto nla_put_failure;

	return skb->len;

nla_put_failure:
	nlmsg_trim(skb, tp);
	return -1;
}

static const struct nla_policy act_bpf_policy[TCA_ACT_BPF_MAX + 1] = {
	[TCA_ACT_BPF_PARMS]	= { .len = sizeof(struct tc_act_bpf) },
	[TCA_ACT_BPF_FD]	= { .type = NLA_U32 },
	[TCA_ACT_BPF_NAME]	= { .type = NLA_NUL_STRING, .len = ACT_BPF_NAME_LEN },
	[TCA_ACT_BPF_OPS_LEN]	= { .type = NLA_U16 },
	[TCA_ACT_BPF_OPS]	= { .type = NLA_BINARY,
				    .len = sizeof(struct sock_filter) * BPF_MAXINSNS },
};

static int tcf_bpf_init_from_ops(struct nlattr **tb, struct tcf_bpf_cfg *cfg)
{
	struct sock_filter *bpf_ops;
	struct sock_fprog_kern fprog_tmp;
	struct bpf_prog *fp;
	u16 bpf_size, bpf_num_ops;
	int ret;

	bpf_num_ops = nla_get_u16(tb[TCA_ACT_BPF_OPS_LEN]);
	if (bpf_num_ops	> BPF_MAXINSNS || bpf_num_ops == 0)
		return -EINVAL;

	bpf_size = bpf_num_ops * sizeof(*bpf_ops);
	if (bpf_size != nla_len(tb[TCA_ACT_BPF_OPS]))
		return -EINVAL;

	bpf_ops = kzalloc(bpf_size, GFP_KERNEL);
	if (bpf_ops == NULL)
		return -ENOMEM;

	memcpy(bpf_ops, nla_data(tb[TCA_ACT_BPF_OPS]), bpf_size);

	fprog_tmp.len = bpf_num_ops;
	fprog_tmp.filter = bpf_ops;

	ret = bpf_prog_create(&fp, &fprog_tmp);
	if (ret < 0) {
		kfree(bpf_ops);
		return ret;
	}

	cfg->bpf_ops = bpf_ops;
	cfg->bpf_num_ops = bpf_num_ops;
	cfg->filter = fp;

	return 0;
}

static int tcf_bpf_init_from_efd(struct nlattr **tb, struct tcf_bpf_cfg *cfg)
{
	struct bpf_prog *fp;
	char *name = NULL;
	u32 bpf_fd;

	bpf_fd = nla_get_u32(tb[TCA_ACT_BPF_FD]);

	fp = bpf_prog_get(bpf_fd);
	if (IS_ERR(fp))
		return PTR_ERR(fp);

	if (fp->type != BPF_PROG_TYPE_SCHED_ACT) {
		bpf_prog_put(fp);
		return -EINVAL;
	}

	if (tb[TCA_ACT_BPF_NAME]) {
		name = kmemdup(nla_data(tb[TCA_ACT_BPF_NAME]),
			       nla_len(tb[TCA_ACT_BPF_NAME]),
			       GFP_KERNEL);
		if (!name) {
			bpf_prog_put(fp);
			return -ENOMEM;
		}
	}

	cfg->bpf_fd = bpf_fd;
	cfg->bpf_name = name;
	cfg->filter = fp;

	return 0;
}

static int tcf_bpf_init(struct net *net, struct nlattr *nla,
			struct nlattr *est, struct tc_action *act,
			int replace, int bind)
{
	struct nlattr *tb[TCA_ACT_BPF_MAX + 1];
	struct tc_act_bpf *parm;
	struct tcf_bpf *prog;
	struct tcf_bpf_cfg cfg;
	bool is_bpf, is_ebpf;
	int ret;

	if (!nla)
		return -EINVAL;

	ret = nla_parse_nested(tb, TCA_ACT_BPF_MAX, nla, act_bpf_policy);
	if (ret < 0)
		return ret;

	is_bpf = tb[TCA_ACT_BPF_OPS_LEN] && tb[TCA_ACT_BPF_OPS];
	is_ebpf = tb[TCA_ACT_BPF_FD];

	if ((!is_bpf && !is_ebpf) || (is_bpf && is_ebpf) ||
	    !tb[TCA_ACT_BPF_PARMS])
		return -EINVAL;

	parm = nla_data(tb[TCA_ACT_BPF_PARMS]);

	memset(&cfg, 0, sizeof(cfg));

	ret = is_bpf ? tcf_bpf_init_from_ops(tb, &cfg) :
		       tcf_bpf_init_from_efd(tb, &cfg);
	if (ret < 0)
		return ret;

	if (!tcf_hash_check(parm->index, act, bind)) {
		ret = tcf_hash_create(parm->index, est, act,
				      sizeof(*prog), bind);
		if (ret < 0)
			goto destroy_fp;

		ret = ACT_P_CREATED;
	} else {
		/* Don't override defaults. */
		if (bind)
			goto destroy_fp;

		tcf_hash_release(act, bind);
		if (!replace) {
			ret = -EEXIST;
			goto destroy_fp;
		}
	}

	prog = to_bpf(act);
	spin_lock_bh(&prog->tcf_lock);

	prog->bpf_ops = cfg.bpf_ops;
	prog->bpf_name = cfg.bpf_name;

	if (cfg.bpf_num_ops)
		prog->bpf_num_ops = cfg.bpf_num_ops;
	if (cfg.bpf_fd)
		prog->bpf_fd = cfg.bpf_fd;

	prog->tcf_action = parm->action;
	prog->filter = cfg.filter;

	spin_unlock_bh(&prog->tcf_lock);

	if (ret == ACT_P_CREATED)
		tcf_hash_insert(act);

	return ret;

destroy_fp:
	if (is_ebpf)
		bpf_prog_put(cfg.filter);
	else
		bpf_prog_destroy(cfg.filter);

	kfree(cfg.bpf_ops);
	kfree(cfg.bpf_name);

	return ret;
}

static void tcf_bpf_cleanup(struct tc_action *act, int bind)
{
	const struct tcf_bpf *prog = act->priv;

	if (tcf_bpf_is_ebpf(prog))
		bpf_prog_put(prog->filter);
	else
		bpf_prog_destroy(prog->filter);
}

static struct tc_action_ops act_bpf_ops __read_mostly = {
	.kind		=	"bpf",
	.type		=	TCA_ACT_BPF,
	.owner		=	THIS_MODULE,
	.act		=	tcf_bpf,
	.dump		=	tcf_bpf_dump,
	.cleanup	=	tcf_bpf_cleanup,
	.init		=	tcf_bpf_init,
};

static int __init bpf_init_module(void)
{
	return tcf_register_action(&act_bpf_ops, BPF_TAB_MASK);
}

static void __exit bpf_cleanup_module(void)
{
	tcf_unregister_action(&act_bpf_ops);
}

module_init(bpf_init_module);
module_exit(bpf_cleanup_module);

MODULE_AUTHOR("Jiri Pirko <jiri@resnulli.us>");
MODULE_DESCRIPTION("TC BPF based action");
MODULE_LICENSE("GPL v2");<|MERGE_RESOLUTION|>--- conflicted
+++ resolved
@@ -35,17 +35,6 @@
 static int tcf_bpf(struct sk_buff *skb, const struct tc_action *act,
 		   struct tcf_result *res)
 {
-<<<<<<< HEAD
-	struct tcf_bpf *b = a->priv;
-	int action, filter_res;
-
-	spin_lock(&b->tcf_lock);
-
-	b->tcf_tm.lastuse = jiffies;
-	bstats_update(&b->tcf_bstats, skb);
-
-	filter_res = BPF_PROG_RUN(b->filter, skb);
-=======
 	struct tcf_bpf *prog = act->priv;
 	int action, filter_res;
 
@@ -58,7 +47,6 @@
 	rcu_read_lock();
 	filter_res = BPF_PROG_RUN(prog->filter, skb);
 	rcu_read_unlock();
->>>>>>> 01e97e65
 
 	/* A BPF program may overwrite the default action opcode.
 	 * Similarly as in cls_bpf, if filter_res == -1 we use the
@@ -78,17 +66,10 @@
 		break;
 	case TC_ACT_SHOT:
 		action = filter_res;
-<<<<<<< HEAD
-		b->tcf_qstats.drops++;
-		break;
-	case TC_ACT_UNSPEC:
-		action = b->tcf_action;
-=======
 		prog->tcf_qstats.drops++;
 		break;
 	case TC_ACT_UNSPEC:
 		action = prog->tcf_action;
->>>>>>> 01e97e65
 		break;
 	default:
 		action = TC_ACT_UNSPEC;
