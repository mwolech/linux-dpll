--- conflicted
+++ resolved
@@ -223,11 +223,7 @@
 
 config NET_IPGRE
 	tristate "IP: GRE tunnels over IP"
-<<<<<<< HEAD
-	depends on NET_IPGRE_DEMUX
-=======
-	depends on IPV6 || IPV6=n
->>>>>>> 51e97a12
+	depends on (IPV6 || IPV6=n) && NET_IPGRE_DEMUX
 	help
 	  Tunneling means encapsulating data of one protocol type within
 	  another protocol and sending it over a channel that understands the
